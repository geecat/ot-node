--- conflicted
+++ resolved
@@ -13,12 +13,9 @@
     "arangojs": "^6.1.0",
     "async": "^2.6.0",
     "auto-updater": "^1.0.2",
-<<<<<<< HEAD
     "axios": "^0.18.0",
     "concurrently": "^3.5.1",
-=======
     "bn": "^1.0.1",
->>>>>>> 6b749715
     "dotenv": "^5.0.0",
     "eth-lightwallet": "^3.0.1",
     "ethereumjs-abi": "^0.6.5",
