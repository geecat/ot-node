--- conflicted
+++ resolved
@@ -1,58 +1,4 @@
 {
-<<<<<<< HEAD
-  "name": "ot-node",
-  "version": "0.4.0",
-  "auto-updater": {
-    "repo": "OriginTrail/ot-node",
-    "branch": "master"
-  },
-  "description": "OriginTrail node",
-  "dependencies": {
-    "@garbados/merkle-tree": "^1.0.3-alpha",
-    "ajv": "^6.2.0",
-    "aql": "0.0.3-alpha",
-    "arangojs": "^6.1.0",
-    "async": "^2.6.0",
-    "auto-updater": "^1.0.2",
-    "axios": "^0.18.0",
-    "bn": "^1.0.1",
-    "bn.js": "^4.11.8",
-    "concurrently": "^3.5.1",
-    "dotenv": "^5.0.0",
-    "eth-lib": "^0.2.8",
-    "eth-lightwallet": "^3.0.1",
-    "ethereumjs-abi": "^0.6.5",
-    "ethereumjs-tx": "^1.3.3",
-    "ethereumjs-util": "^5.1.4",
-    "gulp": "^3.9.1",
-    "gulp-beautify": "^2.0.1",
-    "gulp-eslint": "^4.0.2",
-    "ipaddr.js": "^1.6.0",
-    "kad": "^2.5.1",
-    "kad-quasar": "^2.1.0",
-    "kad-traverse": "^1.1.1",
-    "leveldown": "^3.0.0",
-    "levelup": "^2.0.2",
-    "lodash": "^4.17.5",
-    "md5": "^2.2.1",
-    "mongodb": "^3.0.4",
-    "nat-pmp": "^1.0.0",
-    "nat-upnp": "^1.1.1",
-    "node-rsa": "^0.4.2",
-    "python-shell": "^0.5.0",
-    "randomstring": "^1.1.5",
-    "restify": "^6.3.4",
-    "snyk": "^1.69.7",
-    "socket.io": "^2.0.4",
-    "socket.io-client": "^2.0.4",
-    "solidity-sha3": "^0.4.1",
-    "tcp-port-used": "^0.1.2",
-    "underscore": "^1.8.3",
-    "unirest": "^0.5.1",
-    "web3": "1.0.0-beta.30",
-    "winston": "^2.4.0",
-    "xml2js": "^0.4.19"
-=======
   "name": "origintrail-node-0.5a",
   "version": "0.5.0",
   "description": "OriginTrail node",
@@ -60,7 +6,6 @@
   "scripts": {
     "test": "nyc mocha --recursive test",
     "start": "node ot-node.js"
->>>>>>> a084eda9
   },
   "devDependencies": {
     "babel-eslint": "^8.2.2",
@@ -73,17 +18,8 @@
     "mocha": "^5.0.1",
     "nyc": "^11.6.0",
     "should": "^13.2.1",
-<<<<<<< HEAD
-    "supertest": "^3.0.0"
-  },
-  "scripts": {
-    "test": "nyc mocha --recursive test",
-    "start": "concurrently -n IPC,RPC -c magenta,yellow \"node ipc\" \"node rpc\" --kill-others --prefix \"{name}\"",
-    "lint": "./node_modules/.bin/eslint --quiet modules test ipc.js rpc.js update.js gulpfile.js"
-=======
     "supertest": "^3.0.0",
     "sinon": "^4.5.0"
->>>>>>> a084eda9
   },
   "repository": {
     "type": "git",
@@ -93,14 +29,11 @@
     "ot-node"
   ],
   "author": "OriginTrail",
-  "license": "Apache-2.0",
+  "license": "MIT",
   "bugs": {
     "url": "https://github.com/OriginTrail/ot-node/issues"
   },
   "homepage": "https://origintrail.io",
-<<<<<<< HEAD
-  "snyk": true
-=======
   "snyk": true,
   "dependencies": {
     "@garbados/merkle-tree": "^1.0.3-alpha",
@@ -136,5 +69,4 @@
     "winston": "^2.4.1",
     "xml2js": "^0.4.19"
   }
->>>>>>> a084eda9
 }