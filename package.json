--- conflicted
+++ resolved
@@ -1,35 +1,22 @@
 {
   "name": "ot-node",
-<<<<<<< HEAD
-  "version": "0.1.0",
-  "auto-updater":{
-    "repo":"OriginTrail/ot-node",
-    "branch":"master"
-=======
   "version": "0.3.0",
   "auto-updater": {
     "repo": "OriginTrail/ot-node",
     "branch": "master"
->>>>>>> 99a274c2
   },
   "description": "OriginTrail node",
   "main": "gulpfile.js",
   "dependencies": {
-<<<<<<< HEAD
-=======
     "@garbados/merkle-tree": "^1.0.3-alpha",
->>>>>>> 99a274c2
     "ajv": "^6.2.0",
     "aql": "0.0.3-alpha",
     "arangojs": "^6.1.0",
     "async": "^2.6.0",
     "auto-updater": "^1.0.2",
-<<<<<<< HEAD
-=======
     "axios": "^0.18.0",
     "bn": "^1.0.1",
     "concurrently": "^3.5.1",
->>>>>>> 99a274c2
     "dotenv": "^5.0.0",
     "eth-lightwallet": "^3.0.1",
     "ethereumjs-abi": "^0.6.5",
@@ -40,29 +27,20 @@
     "kad-quasar": "^2.1.0",
     "leveldown": "^3.0.0",
     "levelup": "^2.0.2",
-<<<<<<< HEAD
-    "nat-pmp": "^1.0.0",
-    "nat-upnp": "^1.1.1",
-=======
     "lodash": "^4.17.5",
     "mongodb": "^3.0.4",
     "nat-pmp": "^1.0.0",
     "nat-upnp": "^1.1.1",
     "node-rsa": "^0.4.2",
->>>>>>> 99a274c2
     "python-shell": "^0.5.0",
     "restify": "^6.3.4",
     "snyk": "^1.69.7",
     "socket.io": "^2.0.4",
     "solidity-sha3": "^0.4.1",
     "tcp-port-used": "^0.1.2",
-<<<<<<< HEAD
-    "unirest": "^0.5.1"
-=======
     "unirest": "^0.5.1",
     "web3": "^1.0.0-beta.30",
     "winston": "^2.4.0"
->>>>>>> 99a274c2
   },
   "devDependencies": {
     "eslint": "^4.17.0",
