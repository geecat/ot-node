const config = require('./Config');
const Encryption = require('./Encryption');
const Graph = require('./Graph');
const bytes = require('utf8-length');
const BN = require('bn.js');
const Utilities = require('./Utilities');
const Models = require('../models');
const Challenge = require('./Challenge');
const MerkleTree = require('./Merkle');
const ImportUtilities = require('./ImportUtilities');

const totalEscrowTime = 10 * 60 * 1000;
const finalizeWaitTime = 10 * 60 * 1000;
const minStakeAmount = new BN('100');
const maxTokenAmount = new BN('1000000');
const minReputation = 0;
/**
 * DC operations (handling new offers, etc.)
 */
class DCService {
    /**
     * Default constructor
     * @param ctx IoC context
     */
    constructor(ctx) {
        this.blockchain = ctx.blockchain;
        this.challenger = ctx.challenger;
        this.graphStorage = ctx.graphStorage;
        this.log = ctx.logger;
    }

    async createOffer(importId, rootHash, totalDocuments, vertices) {
<<<<<<< HEAD
        /**
         * Check if offer already exists
         */

        const oldOffer = await this.blockchain.getOffer(importId);
        if (oldOffer[0] !== '0x0000000000000000000000000000000000000000') {
            this.log.info(`Offer for ${importId} already exists. Cancelling old offer and writing new one`);
            await this.blockchain.cancelOffer(importId).catch((e) => {
                this.log.log('error', 'Cancelling offer failed', e);
            });

            await Models.offers.update(
                { status: 'CANCELLED' },
                { where: { import_id: importId } },
            );
        }

=======
>>>>>>> 2e0e1fc1
        this.blockchain.writeRootHash(importId, rootHash).then((res) => {
            this.log.info('Fingerprint written on blockchain');
        }).catch((e) => {
            console.log('Error: ', e);
        });

        const dhWallets = [];
        const dhIds = [];

        vertices.forEach((vertex) => {
            if (vertex.data && vertex.data.wallet && vertex.data.node_id) {
                dhWallets.push(vertex.data.wallet);
                dhIds.push(vertex.data.node_id);
            }
        });

        const importSizeInBytes = new BN(this._calculateImportSize(vertices));

        const newOfferRow = {
<<<<<<< HEAD
            import_id: importId,
=======
            id: importId,
>>>>>>> 2e0e1fc1
            total_escrow_time: totalEscrowTime,
            max_token_amount: maxTokenAmount.toString(),
            min_stake_amount: minStakeAmount.toString(),
            min_reputation: minReputation,
            data_hash: rootHash,
            data_size_bytes: importSizeInBytes.toString(),
            dh_wallets: JSON.stringify(dhWallets),
            dh_ids: JSON.stringify(dhIds),
            start_tender_time: Date.now(), // TODO: Problem. Actual start time is returned by SC.
            status: 'PENDING',
        };

        const offer = await Models.offers.create(newOfferRow);

        // From smart contract:
        // require(profile[msg.sender].balance >=
        // max_token_amount.mul(predetermined_DH_wallet.length.mul(2).add(1)));
        // Check for balance.
        const profileBalance =
            new BN((await this.blockchain.getProfile(config.node_wallet)).balance, 10);
        const condition = maxTokenAmount.mul(new BN((dhWallets.length * 2) + 1));

        if (profileBalance.lt(condition)) {
            await this.blockchain.increaseBiddingApproval(condition.sub(profileBalance));
            await this.blockchain.depositToken(condition.sub(profileBalance));
        }

        this.blockchain.createOffer(
            importId,
            config.identity,
            totalEscrowTime,
            maxTokenAmount,
            minStakeAmount,
            minReputation,
            rootHash,
            importSizeInBytes,
            dhWallets,
            dhIds,
        ).then(() => {
            this.log.info('Offer written to blockchain. Started bidding phase.');
            offer.status = 'STARTED';
            offer.save({ fields: ['status'] });

            const finalizationCallback = () => {
<<<<<<< HEAD
                Models.offers.findOne({ where: { id: offer.id } }).then((offerModel) => {
=======
                Models.offers.findOne({ where: { id: importId } }).then((offerModel) => {
>>>>>>> 2e0e1fc1
                    if (offerModel.status === 'STARTED') {
                        this.log.warn('Event for finalizing offer hasn\'t arrived yet. Setting status to FAILED.');

                        offer.status = 'FAILED';
                        offer.save({ fields: ['status'] });
                    }
                });
            };

            this.blockchain.subscribeToEvent('FinalizeOfferReady', null, finalizeWaitTime, finalizationCallback).then(() => {
                this.log.trace('Started choosing phase.');

                offer.status = 'FINALIZING';
                offer.save({ fields: ['status'] });
                this.chooseBids(offer.id, totalEscrowTime).then(() => {
                    this.blockchain.subscribeToEvent('OfferFinalized', offer.id)
                        .then(() => {
                            offer.status = 'FINALIZED';
                            offer.save({ fields: ['status'] });

                            this.log.info(`Offer for ${offer.id} finalized`);
                        }).catch((error) => {
                            this.log.error(`Failed to get offer ${offer.id}). ${error}.`);
                        });
                }).catch(() => {
                    offer.status = 'FAILED';
                    offer.save({ fields: ['status'] });
                });
            });
        }).catch((err) => {
<<<<<<< HEAD
            this.log.log('error', 'Failed to create offer. %j', err);
=======
            this.log.warn(`Failed to create offer. ${err}`);
>>>>>>> 2e0e1fc1
        });
    }

    /**
     * Calculates more or less accurate size of the import
     * @param vertices   Collection of vertices
     * @returns {number} Size in bytes
     * @private
     */
    _calculateImportSize(vertices) {
        const keyPair = Encryption.generateKeyPair(); // generate random pair of keys
        Graph.encryptVertices(vertices, keyPair.privateKey);
        return bytes(JSON.stringify(vertices));
    }

    /**
     * Chose DHs
     * @param importId Offer identifier
     * @param totalEscrowTime   Total escrow time
     */
    chooseBids(importId, totalEscrowTime) {
        return new Promise((resolve, reject) => {
            Models.offers.findOne({ where: { id: importId } }).then((offerModel) => {
                const offer = offerModel.get({ plain: true });
                this.log.info(`Choose bids for offer ${importId}`);
                this.blockchain.increaseApproval(offer.max_token_amount * offer.replication_number)
                    .then(() => {
                        this.blockchain.chooseBids(importId)
                            .then(() => {
                                this.log.info(`Bids chosen for data ${importId}`);
                                resolve();
                            }).catch((err) => {
                                this.log.warn(`Failed call choose bids for data ${importId}. ${err}`);
                                reject(err);
                            });
                    }).catch((err) => {
                        this.log.warn(`Failed to increase allowance. ${JSON.stringify(err)}`);
                        reject(err);
                    });
            }).catch((err) => {
                this.log.error(`Failed to get offer (Import ID ${importId}). ${err}.`);
                reject(err);
            });
        });
    }

    /**
     * Verifies DH import and distribution key
     * @param epk
     * @param importId
     * @param encryptionKey
     * @param kadWallet
<<<<<<< HEAD
=======
     * @param nodeId
>>>>>>> 2e0e1fc1
     * @return {Promise<void>}
     */
    async verifyImport(epk, importId, encryptionKey, kadWallet, nodeId) {
        const replicatedData = await Models.replicated_data.findOne({
            where: { dh_id: nodeId, import_id: importId },
        });

        const edgesPromise = this.graphStorage.findEdgesByImportId(importId);
        const verticesPromise = this.graphStorage.findVerticesByImportId(importId);

        await Promise.all([edgesPromise, verticesPromise]).then(async (values) => {
            const edges = values[0];
            const vertices = values[1].filter(vertex => vertex.vertex_type !== 'CLASS');

            const originalVertices = Utilities.copyObject(vertices);
            const clonedVertices = Utilities.copyObject(vertices);
            Graph.encryptVertices(clonedVertices, replicatedData.data_private_key);

            const litigationBlocks = Challenge.getBlocks(clonedVertices, 32);
            const litigationBlocksMerkleTree = new MerkleTree(litigationBlocks);
            const litigationRootHash = litigationBlocksMerkleTree.getRoot();

            Graph.encryptVertices(vertices, encryptionKey);
            const distributionMerkle = await ImportUtilities.merkleStructure(
                vertices,
                edges,
            );
            const distributionHash = distributionMerkle.tree.getRoot();
            const epkChecksum = Encryption.calculateDataChecksum(epk, 0, 0, 0);

            const escrow = await this.blockchain.getEscrow(importId, kadWallet);

            let failed = false;
            if (escrow.distribution_root_hash !== Utilities.normalizeHex(distributionHash)) {
                this.log.warn(`Distribution hash for import ${importId} and DH ${kadWallet} is incorrect`);
                failed = true;
            }

            if (escrow.litigation_root_hash !== Utilities.normalizeHex(litigationRootHash)) {
                this.log.warn(`Litigation hash for import ${importId} and DH ${kadWallet} is incorrect`);
                failed = true;
            }

<<<<<<< HEAD
            if (!escrow.checksum.startsWith(Utilities.normalizeHex(epkChecksum))) {
=======
            if (!escrow.checksum === epkChecksum) {
>>>>>>> 2e0e1fc1
                this.log.warn(`Checksum for import ${importId} and DH ${kadWallet} is incorrect`);
                failed = true;
            }

            const decryptionKey = Encryption.unpadKey(Encryption.globalDecrypt(epk));
            const decryptedVertices = Graph.decryptVertices(vertices, decryptionKey);
            if (!ImportUtilities.compareDocuments(decryptedVertices, originalVertices)) {
                this.log.warn(`Decryption key for import ${importId} and DH ${kadWallet} is incorrect`);
                failed = true;
            }

            if (failed) {
                await this.blockchain.cancelEscrow(
                    kadWallet,
                    importId,
                );
                // TODO handle failed situation
                return false;
            }
            await this.blockchain.verifyEscrow(
                importId,
                kadWallet,
            );
            this.log.warn('Data successfully verified, preparing to start challenges');
            this.challenger.startChallenging();

            return true;
        });
    }
}

module.exports = DCService;<|MERGE_RESOLUTION|>--- conflicted
+++ resolved
@@ -30,7 +30,6 @@
     }
 
     async createOffer(importId, rootHash, totalDocuments, vertices) {
-<<<<<<< HEAD
         /**
          * Check if offer already exists
          */
@@ -48,8 +47,6 @@
             );
         }
 
-=======
->>>>>>> 2e0e1fc1
         this.blockchain.writeRootHash(importId, rootHash).then((res) => {
             this.log.info('Fingerprint written on blockchain');
         }).catch((e) => {
@@ -69,11 +66,7 @@
         const importSizeInBytes = new BN(this._calculateImportSize(vertices));
 
         const newOfferRow = {
-<<<<<<< HEAD
             import_id: importId,
-=======
-            id: importId,
->>>>>>> 2e0e1fc1
             total_escrow_time: totalEscrowTime,
             max_token_amount: maxTokenAmount.toString(),
             min_stake_amount: minStakeAmount.toString(),
@@ -118,11 +111,7 @@
             offer.save({ fields: ['status'] });
 
             const finalizationCallback = () => {
-<<<<<<< HEAD
-                Models.offers.findOne({ where: { id: offer.id } }).then((offerModel) => {
-=======
-                Models.offers.findOne({ where: { id: importId } }).then((offerModel) => {
->>>>>>> 2e0e1fc1
+                Models.offers.findOne({ where: { import_id: importId } }).then((offerModel) => {
                     if (offerModel.status === 'STARTED') {
                         this.log.warn('Event for finalizing offer hasn\'t arrived yet. Setting status to FAILED.');
 
@@ -153,11 +142,7 @@
                 });
             });
         }).catch((err) => {
-<<<<<<< HEAD
             this.log.log('error', 'Failed to create offer. %j', err);
-=======
-            this.log.warn(`Failed to create offer. ${err}`);
->>>>>>> 2e0e1fc1
         });
     }
 
@@ -210,10 +195,7 @@
      * @param importId
      * @param encryptionKey
      * @param kadWallet
-<<<<<<< HEAD
-=======
      * @param nodeId
->>>>>>> 2e0e1fc1
      * @return {Promise<void>}
      */
     async verifyImport(epk, importId, encryptionKey, kadWallet, nodeId) {
@@ -257,11 +239,7 @@
                 failed = true;
             }
 
-<<<<<<< HEAD
-            if (!escrow.checksum.startsWith(Utilities.normalizeHex(epkChecksum))) {
-=======
             if (!escrow.checksum === epkChecksum) {
->>>>>>> 2e0e1fc1
                 this.log.warn(`Checksum for import ${importId} and DH ${kadWallet} is incorrect`);
                 failed = true;
             }
