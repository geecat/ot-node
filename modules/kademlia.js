// External modules
const leveldup = require('levelup');
const leveldown = require('leveldown');
const kad = require('kad');
const quasar = require('kad-quasar');
<<<<<<< HEAD
const traverse = require('kad-traverse');
var utilities = require('./utilities')();
=======
const utilities = require('./utilities');

>>>>>>> e84e8786
const log = utilities.getLogger();
const config = utilities.getConfig();

// Response pool
<<<<<<< HEAD
var ping_responses = [];
var waiting_for_responses = false;
var node = null;

module.exports = function () {
	var kademlia = {

		sendRequest: function (requestType, requestObject) {
			node.quasarPublish(requestType, requestObject);
		},

		getPingResponses: function () {
			return ping_responses;
		},

		clearPingResponses: function () {
			ping_responses = [];
		},

		waitForResponse: function () {
			waiting_for_responses = true;
		},

		stopWaitingForResponse: function () {
			waiting_for_responses = false;
		},

		start: function () {

			const seed = ['0000000000000000000000000000000000000001', {
				hostname: config.KADEMLIA_SEED_IP,
				port: config.KADEMLIA_SEED_PORT
			}];

			node = kad({
				transport: new kad.HTTPTransport(),
				storage: require('levelup')(leveldown('kad-storage')),
				contact: {
					hostname: config.NODE_IP,
					port: config.KADEMLIA_PORT
				}
			});

			node.plugin(quasar);

			node.plugin(traverse([
				new traverse.UPNPStrategy(/* options */),
				new traverse.NATPMPStrategy(/* options */),
				new traverse.ReverseTunnelStrategy(/* options */)
			]));


			if (config.IS_KADEMLIA_BEACON == 'false') {
				node.join(seed, function () {
					if (node.router.size != 0) {
						log.info('Kademlia connected to seed');
					} else {
						log.warn('Kademlia connection to seed failed');
					}
				});
			}

			node.listen(config.KADEMLIA_PORT, function () {
				log.info('Kademlia service listening...');
			});

			node.quasarSubscribe('ot-ping-request', (content) => {
				if (content.sender_ip == config.NODE_IP && content.sender_port == config.RPC_API_PORT) {
					return;
				}

				node.quasarPublish('ot-ping-response', {
					request_id: content.request_id,
					sender_ip: config.NODE_IP,
					sender_port: config.RPC_API_PORT,
					message: 'ALOHA'
				});
			});

			node.quasarSubscribe('ot-ping-response', (content) => {
				if (content.sender_ip == config.NODE_IP && content.sender_port == config.RPC_API_PORT) {
					return;
				}

				if (waiting_for_responses == true) {
					ping_responses.push(content);
				}
			});
		}
	};

	return kademlia;
=======
let ping_responses = [];
let waiting_for_responses = false;
let node = null;

module.exports = () => {
    const kademlia = {

        sendRequest(requestType, requestObject) {
            node.quasarPublish(requestType, requestObject);
        },

        getPingResponses() {
            return ping_responses;
        },

        clearPingResponses() {
            ping_responses = [];
        },

        waitForResponse() {
            waiting_for_responses = true;
        },

        stopWaitingForResponse() {
            waiting_for_responses = false;
        },

        start() {
            const seed = ['0000000000000000000000000000000000000001', {
                hostname: config.KADEMLIA_SEED_IP,
                port: config.KADEMLIA_SEED_PORT,
            }];

            node = kad({
                transport: new kad.HTTPTransport(),
                // eslint-disable-next-line global-require
                storage: require('levelup')(leveldown('kad-storage')),
                contact: {
                    hostname: config.NODE_IP,
                    port: config.KADEMLIA_PORT,
                },
            });

            node.plugin(quasar);

            if (config.IS_KADEMLIA_BEACON === 'false') {
                node.join(seed, () => {
                    if (node.router.size !== 0) {
                        log.info('Kademlia connected to seed');
                    } else {
                        log.warn('Kademlia connection to seed failed');
                    }
                });
            }

            node.listen(config.KADEMLIA_PORT, () => {
                log.info('Kademlia service listening...');
            });

            node.quasarSubscribe('ot-ping-request', (content) => {
                if (content.sender_ip === config.NODE_IP &&
                    content.sender_port === config.RPC_API_PORT) {
                    return;
                }

                node.quasarPublish('ot-ping-response', {
                    request_id: content.request_id,
                    sender_ip: config.NODE_IP,
                    sender_port: config.RPC_API_PORT,
                    message: 'ALOHA',
                });
            });

            node.quasarSubscribe('ot-ping-response', (content) => {
                if (content.sender_ip === config.NODE_IP &&
                    content.sender_port === config.RPC_API_PORT) {
                    return;
                }

                if (waiting_for_responses === true) {
                    ping_responses.push(content);
                }
            });
        },
    };

    return kademlia;
>>>>>>> e84e8786
};<|MERGE_RESOLUTION|>--- conflicted
+++ resolved
@@ -3,111 +3,12 @@
 const leveldown = require('leveldown');
 const kad = require('kad');
 const quasar = require('kad-quasar');
-<<<<<<< HEAD
-const traverse = require('kad-traverse');
-var utilities = require('./utilities')();
-=======
 const utilities = require('./utilities');
 
->>>>>>> e84e8786
 const log = utilities.getLogger();
 const config = utilities.getConfig();
 
 // Response pool
-<<<<<<< HEAD
-var ping_responses = [];
-var waiting_for_responses = false;
-var node = null;
-
-module.exports = function () {
-	var kademlia = {
-
-		sendRequest: function (requestType, requestObject) {
-			node.quasarPublish(requestType, requestObject);
-		},
-
-		getPingResponses: function () {
-			return ping_responses;
-		},
-
-		clearPingResponses: function () {
-			ping_responses = [];
-		},
-
-		waitForResponse: function () {
-			waiting_for_responses = true;
-		},
-
-		stopWaitingForResponse: function () {
-			waiting_for_responses = false;
-		},
-
-		start: function () {
-
-			const seed = ['0000000000000000000000000000000000000001', {
-				hostname: config.KADEMLIA_SEED_IP,
-				port: config.KADEMLIA_SEED_PORT
-			}];
-
-			node = kad({
-				transport: new kad.HTTPTransport(),
-				storage: require('levelup')(leveldown('kad-storage')),
-				contact: {
-					hostname: config.NODE_IP,
-					port: config.KADEMLIA_PORT
-				}
-			});
-
-			node.plugin(quasar);
-
-			node.plugin(traverse([
-				new traverse.UPNPStrategy(/* options */),
-				new traverse.NATPMPStrategy(/* options */),
-				new traverse.ReverseTunnelStrategy(/* options */)
-			]));
-
-
-			if (config.IS_KADEMLIA_BEACON == 'false') {
-				node.join(seed, function () {
-					if (node.router.size != 0) {
-						log.info('Kademlia connected to seed');
-					} else {
-						log.warn('Kademlia connection to seed failed');
-					}
-				});
-			}
-
-			node.listen(config.KADEMLIA_PORT, function () {
-				log.info('Kademlia service listening...');
-			});
-
-			node.quasarSubscribe('ot-ping-request', (content) => {
-				if (content.sender_ip == config.NODE_IP && content.sender_port == config.RPC_API_PORT) {
-					return;
-				}
-
-				node.quasarPublish('ot-ping-response', {
-					request_id: content.request_id,
-					sender_ip: config.NODE_IP,
-					sender_port: config.RPC_API_PORT,
-					message: 'ALOHA'
-				});
-			});
-
-			node.quasarSubscribe('ot-ping-response', (content) => {
-				if (content.sender_ip == config.NODE_IP && content.sender_port == config.RPC_API_PORT) {
-					return;
-				}
-
-				if (waiting_for_responses == true) {
-					ping_responses.push(content);
-				}
-			});
-		}
-	};
-
-	return kademlia;
-=======
 let ping_responses = [];
 let waiting_for_responses = false;
 let node = null;
@@ -195,5 +96,4 @@
     };
 
     return kademlia;
->>>>>>> e84e8786
 };