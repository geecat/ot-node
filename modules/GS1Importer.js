const { parseString } = require('xml2js');
const fs = require('fs');
const xsd = require('libxml-xsd');
const Utilities = require('./Utilities');

class GS1Importer {
    /**
     * Default constructor
     * @param ctx IoC context
     */
    constructor(ctx) {
        this.db = ctx.graphStorage;
        this.helper = ctx.gs1Utilities;
        this.log = ctx.logger;
    }

    async processXML(err, result) {
        const GLOBAL_R = 131317;
        const importId = Utilities.createImportId();

        const epcisDocumentElement = result['epcis:EPCISDocument'];

        // Header stuff.
        const standardBusinessDocumentHeaderElement = epcisDocumentElement.EPCISHeader['sbdh:StandardBusinessDocumentHeader'];
        const senderElement = standardBusinessDocumentHeaderElement['sbdh:Sender'];
        const vocabularyListElement =
            epcisDocumentElement.EPCISHeader.extension.EPCISMasterData.VocabularyList;
        const eventListElement = epcisDocumentElement.EPCISBody.EventList;
        let senderWallet;

        // Outputs.
        let locations = [];
        let actors = [];
        let products = [];
        let batches = [];
        const events = [];
        const eventEdges = [];
        const locationEdges = [];
        const locationVertices = [];
        const actorsVertices = [];
        const productVertices = [];
        const batchEdges = [];
        const batchesVertices = [];
        const eventVertices = [];
        const updates = [];

        const EDGE_KEY_TEMPLATE = 'ot_vertices/OT_KEY_';

        const senderId = senderElement['sbdh:Identifier']._;
        const sender = {
            identifiers: {
                id: senderId,
                uid: senderElement['sbdh:Identifier']._,
            },
            data: this.helper.sanitize(senderElement['sbdh:ContactInformation'], {}, ['sbdh:']),
            vertex_type: 'SENDER',
        };
        this.helper.validateSender(sender.data);

        // Check for vocabularies.
        const vocabularyElements = this.helper.arrayze(vocabularyListElement.Vocabulary);
        for (const vocabularyElement of vocabularyElements) {
            switch (vocabularyElement.type) {
            case 'urn:ot:object:actor':
                actors = actors
                    .concat(this._parseActors(vocabularyElement.VocabularyElementList));
                break;
            case 'urn:ot:object:product':
                products = products
                    .concat(this._parseProducts(vocabularyElement.VocabularyElementList));
                break;
            case 'urn:ot:object:batch':
                batches = batches
                    .concat(this._parseBatches(vocabularyElement.VocabularyElementList));
                break;
            case 'urn:ot:object:location':
                locations = locations
                    .concat(this._parseLocations(vocabularyElement.VocabularyElementList));
                break;
            default:
                this.helper.handleError(`Unimplemented or unknown type: ${vocabularyElement.type}.`, 400);
            }
        }

        // Check for events.
        // Types: Transport, Transformation, Observation and Ownership.
        if (eventListElement) {
            for (const objectEvent of this.helper.arrayze(eventListElement.ObjectEvent)) {
                events.push(objectEvent);
            }
            if (eventListElement.AggregationEvent) {
                const aggregationEvents = this.helper.arrayze(eventListElement.AggregationEvent);
                for (const aggregationEvent of aggregationEvents) {
                    events.push(aggregationEvent);
                }
            }

            if (eventListElement.extension && eventListElement.extension.TransformationEvent) {
                for (const transformationEvent of
                    this.helper.arrayze(eventListElement.extension.TransformationEvent)) {
                    events.push(transformationEvent);
                }
            }
        }

        // pre-fetch from DB.
        const objectClassLocationId = await this.db.getClassId('Location');
        const objectClassActorId = await this.db.getClassId('Actor');
        const objectClassProductId = await this.db.getClassId('Product');
        const objectEventTransformationId = await this.db.getClassId('Transformation');
        const objectEventObservationId = await this.db.getClassId('Observation');

        for (const location of locations) {
            const identifiers = {
                id: location.id,
                uid: location.id,
            };
            const data = {
                object_class_id: objectClassLocationId,
            };

            this.helper.copyProperties(location.attributes, data);

            let locationKey;
            const privateData = {};
            if (location.extension) {
                if (location.extension.private) {
                    // eslint-disable-next-line
                    await this.helper.handlePrivate(senderId, location.id, location.extension.private, data, privateData);
                }
<<<<<<< HEAD
                locationKey = GS1Helper.createKey('business_location', senderId, identifiers, data);
                const attrs = GS1Helper.parseAttributes(GS1Helper.arrayze(location.extension.attribute), 'urn:ot:object:location:');
                for (const attr of GS1Helper.arrayze(attrs)) {
                    if (attr.actorId) {
                        location.participant_id = attr.actorId;

                        locationEdges.push({
                            _key: GS1Helper.createKey('owned_by', senderId, locationKey, attr.actorId),
=======
                locationKey = this.helper.createKey('business_location', senderId, identifiers, data);
                const attrs = this.helper.parseAttributes(this.helper.arrayze(location.extension.attribute), 'urn:ot:location:');
                for (const attr of this.helper.arrayze(attrs)) {
                    if (attr.participantId) {
                        location.participant_id = attr.participantId;

                        locationEdges.push({
                            _key: this.helper.createKey('owned_by', senderId, locationKey, attr.participantId),
>>>>>>> 2e0e1fc1
                            _from: `ot_vertices/${locationKey}`,
                            _to: `${EDGE_KEY_TEMPLATE + attr.actorId}`,
                            edge_type: 'OWNED_BY',
                            identifiers: {
                                uid: `owned_by_${location.id}_${attr.actorId}`,
                            },
                        });
                    }
                }
            }
            if (!locationKey) {
                locationKey = this.helper.createKey('business_location', senderId, identifiers, data);
            }

            locationVertices.push({
                _key: locationKey,
                identifiers,
                data,
                private: privateData,
                vertex_type: 'LOCATION',
            });

            const { child_locations } = location;
            for (const childId of child_locations) {
                const identifiers = {
                    id: childId,
                    uid: childId,
                };
                const data = {
                    parent_id: location.id,
                };
<<<<<<< HEAD
                const childLocationKey = GS1Helper.createKey('child_business_location', senderId, identifiers, data);
=======

                const childLocationKey = this.helper.createKey('child_business_location', senderId, identifiers, data);
>>>>>>> 2e0e1fc1
                locationVertices.push({
                    _key: childLocationKey,
                    identifiers,
                    data,
                    vertex_type: 'CHILD_LOCATION',
                });

                locationEdges.push({
                    _key: this.helper.createKey('child_business_location', senderId, location.id, identifiers, data),
                    _from: `ot_vertices/${childLocationKey}`,
                    _to: `ot_vertices/${locationKey}`,
                    edge_type: 'CHILD_LOCATION',
                    identifiers: {
                        uid: `child_location_${childId}_${location.id}`,
                    },
                });
            }
        }

        for (const actor of actors) {
            // Check for sender's wallet
            if (!senderWallet && actor.id === senderId) {
                senderWallet = actor.attributes.wallet;
            }

            const identifiers = {
                id: actor.id,
                uid: actor.id,
            };

            const data = {
                object_class_id: objectClassActorId,
            };

            this.helper.copyProperties(actor.attributes, data);

            const privateData = {};
            if (actor.extension) {
                if (actor.extension.private) {
                    // eslint-disable-next-line
                    await this.helper.handlePrivate(senderId, actor.id, actor.extension.private, data, privateData);
                }
            }

            actorsVertices.push({
                _key: this.helper.createKey('actor', senderId, identifiers, data),
                _id: actor.id,
                identifiers,
                data,
                private: privateData,
                vertex_type: 'ACTOR',
            });
        }

        for (const product of products) {
            const identifiers = {
                id: product.id,
                uid: product.id,
            };

            const data = {
                object_class_id: objectClassProductId,
            };

            this.helper.copyProperties(product.attributes, data);

            const privateData = {};
            if (product.extension) {
                if (product.extension.private) {
                    // eslint-disable-next-line
                    await this.helper.handlePrivate(senderId, product.id, product.extension.private, data, privateData);
                }
            }

            productVertices.push({
                _key: this.helper.createKey('product', senderId, identifiers, data),
                _id: product.id,
                data,
                identifiers,
                private: privateData,
                vertex_type: 'PRODUCT',
            });
        }

        for (const batch of batches) {
            // eslint-disable-next-line prefer-destructuring
            const productId = batch.attributes.productId;

            const identifiers = {
                id: batch.id,
                uid: batch.id,
            };

            const data = {
                parent_id: productId,
            };

            this.helper.copyProperties(batch.attributes, data);

            const privateData = {};
            if (batch.extension) {
                if (batch.extension.private) {
                    // eslint-disable-next-line
                    await this.helper.handlePrivate(senderId, batch.id, batch.extension.private, data, privateData);
                }
            }

            const key = this.helper.createKey('batch', senderId, identifiers, data);
            batchesVertices.push({
                _key: key,
                identifiers: {
                    id: batch.id,
                    uid: batch.id,
                },
                data,
                private: privateData,
                vertex_type: 'BATCH',
            });
        }

        // Handle events
        const batchesToExclude = [];
        for (const event of events) {
            const currentEventEdges = [];
            const currentEventVertices = [];
            const currentBatchesToRemove = [];
            const eventId = this.helper.getEventId(senderId, event);

            let eventCategories;
            const { extension } = event;
            if (extension.extension) {
                const eventClass = extension.extension.OTEventClass;
<<<<<<< HEAD
                eventCategories = GS1Helper.arrayze(eventClass).map(obj => GS1Helper.ignorePattern(obj, 'urn:ot:events:'));
            } else {
                const eventClass = extension.OTEventClass;
                eventCategories = GS1Helper.arrayze(eventClass).map(obj => GS1Helper.ignorePattern(obj, 'urn:ot:event:'));
=======
                eventCategories = this.helper.arrayze(eventClass).map(obj => this.helper.ignorePattern(obj, 'ot:events:'));
            } else {
                const eventClass = extension.OTEventClass;
                eventCategories = this.helper.arrayze(eventClass).map(obj => this.helper.ignorePattern(obj, 'ot:event:'));
>>>>>>> 2e0e1fc1
            }

            // eslint-disable-next-line
            await this.helper.zeroKnowledge(senderId, event, eventId, eventCategories,
                importId, GLOBAL_R, batchesVertices,
            );

            const identifiers = {
                id: eventId,
                uid: eventId,
            };

            let classId = null;
            if (event.action && event.action === 'OBSERVE') {
                classId = objectEventObservationId;
            } else {
                classId = objectEventTransformationId; // TODO map to class ID
            }

            // TODO implement ADD and DELETE if event type is aggregation
            // TODO kill parent pallet <childEPCs/ >

            const data = {
                object_class_id: classId,
                categories: eventCategories,
            };
            this.helper.copyProperties(event, data);
            event.vertex_type = 'EVENT';

            let eventKey;
            const privateData = {};
            if (extension.extension) {
                if (extension.extension.private) {
                    // eslint-disable-next-line
                    await this.helper.handlePrivate(senderId, eventId, extension.extension.private, data, privateData);
                }
                eventKey = this.helper.createKey('event', senderId, identifiers, data);

                const { documentId } = extension.extension;
                if (documentId) {
                    identifiers.document_id = documentId;
                }

                const bizStep = this.helper.ignorePattern(event.bizStep, 'urn:epcglobal:cbv:bizstep:');
                const isSender = bizStep === 'shipping';

                if (extension.extension.sourceList) {
                    const sources = this.helper.arrayze(extension.extension.sourceList.source._);
                    for (const source of sources) {
                        currentEventEdges.push({
                            _key: this.helper.createKey('source', senderId, eventKey, source),
                            _from: `ot_vertices/${eventKey}`,
                            _to: `${EDGE_KEY_TEMPLATE + source}`,
                            edge_type: 'SOURCE',
                            identifiers: {
                                uid: `source_${eventId}_${source}`,
                            },
                        });

                        if (!isSender) {
                            // receiving
                            const filtered = locations.filter(location => location.id === source);
                            for (const location of filtered) {
                                event.partner_id = [location.participant_id];
                            }

                            // eslint-disable-next-line
                            const shippingEventVertex = await this.db.findEvent(senderId, event.partner_id, identifiers.document_id, 'shipping');
                            if (shippingEventVertex.length > 0) {
                                currentEventEdges.push({
                                    _key: this.helper.createKey('event_connection', senderId, shippingEventVertex[0]._key, eventKey),
                                    _from: `ot_vertices/${shippingEventVertex[0]._key}`,
                                    _to: `ot_vertices/${eventKey}`,
                                    edge_type: 'EVENT_CONNECTION',
                                    transaction_flow: 'OUTPUT',
                                    identifiers: {
                                        uid: `event_connection_${shippingEventVertex[0].identifiers.id}_${eventId}`,
                                    },
                                });
                                currentEventEdges.push({
                                    _key: this.helper.createKey('event_connection', senderId, eventKey, shippingEventVertex[0]._key),
                                    _from: `ot_vertices/${eventKey}`,
                                    _to: `ot_vertices/${shippingEventVertex[0]._key}`,
                                    edge_type: 'EVENT_CONNECTION',
                                    transaction_flow: 'INPUT',
                                    identifiers: {
                                        uid: `event_connection_${eventId}_${shippingEventVertex[0].identifiers.id}`,
                                    },
                                });
                            }
                        }
                    }
                }

                if (extension.extension.destinationList) {
                    let destinations = extension.extension.destinationList.destination._;
                    destinations = this.helper.arrayze(destinations);
                    for (const destination of destinations) {
                        currentEventEdges.push({
                            _key: this.helper.createKey('destination', senderId, eventKey, destination),
                            _from: `ot_vertices/${eventKey}`,
                            _to: `${EDGE_KEY_TEMPLATE + destination}`,
                            edge_type: 'DESTINATION',
                            identifiers: {
                                uid: `destination_${eventId}_${destination}`,
                            },
                        });

                        if (isSender) {
                            // shipping
                            const filtered =
                                locations.filter(location => location.id === destination);
                            for (const location of filtered) {
                                event.partner_id = [location.participant_id];
                            }

                            // eslint-disable-next-line
                            const receivingEventVertices = await this.db.findEvent(senderId, event.partner_id, identifiers.document_id, 'receiving');
                            if (receivingEventVertices.length > 0) {
                                currentEventEdges.push({
                                    _key: this.helper.createKey('event_connection', senderId, receivingEventVertices[0]._key, eventKey),
                                    _from: `ot_vertices/${receivingEventVertices[0]._key}`,
                                    _to: `ot_vertices/${eventKey}`,
                                    edge_type: 'EVENT_CONNECTION',
                                    transaction_flow: 'INPUT',
                                    identifiers: {
                                        uid: `event_connection_${receivingEventVertices[0].identifiers.id}_${eventId}`,
                                    },
                                });
                                currentEventEdges.push({
                                    _key: this.helper.createKey('event_connection', senderId, eventKey, receivingEventVertices[0]._key),
                                    _from: `ot_vertices/${eventKey}`,
                                    _to: `ot_vertices/${receivingEventVertices[0]._key}`,
                                    edge_type: 'EVENT_CONNECTION',
                                    transaction_flow: 'OUTPUT',
                                    identifiers: {
                                        uid: `event_connection_${eventId}_${receivingEventVertices[0].identifiers.id}`,
                                    },
                                });
                            }
                        }
                    }
                }
            }
            if (!eventKey) {
                eventKey = this.helper.createKey('event', senderId, identifiers, data);
            }

            const eventVertex = {
                _key: eventKey,
                data,
                identifiers,
                partner_id: event.partner_id,
                private: privateData,
                vertex_type: 'EVENT',
            };
            currentEventVertices.push(eventVertex);

            const { bizLocation } = event;
            if (bizLocation) {
                const bizLocationId = bizLocation.id;
                currentEventEdges.push({
                    _key: this.helper.createKey('at', senderId, eventKey, bizLocationId),
                    _from: `ot_vertices/${eventKey}`,
                    _to: `${EDGE_KEY_TEMPLATE + bizLocationId}`,
                    edge_type: 'AT',
                    identifiers: {
                        uid: `at_${eventId}_${bizLocationId}`,
                    },
                });
            }

            if (event.readPoint) {
                const locationReadPoint = event.readPoint.id;
                currentEventEdges.push({
                    _key: this.helper.createKey('read_point', senderId, eventKey, locationReadPoint),
                    _from: `ot_vertices/${eventKey}`,
                    _to: `${EDGE_KEY_TEMPLATE + event.readPoint.id}`,
                    edge_type: 'READ_POINT',
                    identifiers: {
                        uid: `read_point_${eventId}_${event.readPoint.id}`,
                    },
                });
            }

            if (event.inputEPCList) {
                for (const inputEpc of this.helper.arrayze(event.inputEPCList.epc)) {
                    const batchId = inputEpc;

                    currentEventEdges.push({
                        _key: this.helper.createKey('event_batch', senderId, eventKey, batchId),
                        _from: `ot_vertices/${eventKey}`,
                        _to: `${EDGE_KEY_TEMPLATE + batchId}`,
                        edge_type: 'INPUT_BATCH',
                        identifiers: {
                            uid: `event_batch_${eventId}_${batchId}`,
                        },
                    });
                    currentBatchesToRemove.push(batchId);
                }
            }

            if (event.epcList) {
                for (const inputEpc of this.helper.arrayze(event.epcList.epc)) {
                    const batchId = inputEpc;

                    currentEventEdges.push({
                        _key: this.helper.createKey('event_batch', senderId, eventKey, batchId),
                        _from: `ot_vertices/${eventKey}`,
                        _to: `${EDGE_KEY_TEMPLATE + batchId}`,
                        edge_type: 'EVENT_BATCH',
                        identifiers: {
                            uid: `event_batch_${eventId}_${batchId}`,
                        },
                    });
                    currentEventEdges.push({
                        _key: this.helper.createKey('event_batch', senderId, batchId, eventKey),
                        _from: `${EDGE_KEY_TEMPLATE + batchId}`,
                        _to: `ot_vertices/${eventKey}`,
                        edge_type: 'EVENT_BATCH',
                        identifiers: {
                            uid: `event_batch_${batchId}_${eventId}`,
                        },
                    });
                    currentBatchesToRemove.push(batchId);
                }
            }

            if (event.childEPCs) {
                for (const inputEpc of this.helper.arrayze(event.childEPCs)) {
                    const batchId = inputEpc.epc;

                    currentEventEdges.push({
                        _key: this.helper.createKey('event_batch', senderId, eventKey, batchId),
                        _from: `ot_vertices/${eventKey}`,
                        _to: `${EDGE_KEY_TEMPLATE + batchId}`,
                        edge_type: 'CHILD_BATCH',
                        identifiers: {
                            uid: `event_batch_${eventId}_${batchId}`,
                        },
                    });
                    currentBatchesToRemove.push(batchId);
                }
            }

            if (event.outputEPCList) {
                for (const outputEpc of this.helper.arrayze(event.outputEPCList.epc)) {
                    const batchId = outputEpc;

                    currentEventEdges.push({
                        _key: this.helper.createKey('event_batch', senderId, eventKey, batchId),
                        _from: `ot_vertices/${eventKey}`,
                        _to: `${EDGE_KEY_TEMPLATE + batchId}`,
                        edge_type: 'OUTPUT_BATCH',
                        identifiers: {
                            uid: `event_batch_${eventId}_${batchId}`,
                        },
                    });
                    currentEventEdges.push({
                        _key: this.helper.createKey('event_batch', senderId, batchId, eventKey),
                        _from: `${EDGE_KEY_TEMPLATE + batchId}`,
                        _to: `ot_vertices/${eventKey}`,
                        edge_type: 'OUTPUT_BATCH',
                        identifiers: {
                            uid: `event_batch_${batchId}_${eventId}`,
                        },
                    });
                    currentBatchesToRemove.push(batchId);
                }
            }

            let add = false;
            // eslint-disable-next-line
            const existingEventVertex = await this.db.findVertexWithMaxVersion(senderId, eventId, eventKey);
            if (existingEventVertex) {
                const { data } = eventVertex;
                const existingData = existingEventVertex.data;

                let matchPrivate = 100;
                if (existingEventVertex.data.private) {
                    matchPrivate = this._eventPrivateDistance(eventVertex, existingEventVertex);
                }

                const matchVertex = Utilities.objectDistance(data, existingData, ['quantities', 'private']);
                if (matchPrivate !== 100 || matchVertex !== 100) {
                    add = true;
                }
            } else {
                add = true;
            }
            if (add) {
                eventEdges.push(...currentEventEdges);
                eventVertices.push(...currentEventVertices);
            } else {
                for (const category of eventCategories) {
                    const key = this.helper.createKey('is', senderId, existingEventVertex._key, category);
                    updates.push(this.db.updateImports('ot_edges', key, importId));
                }

                // eslint-disable-next-line
                await Promise.all(currentEventEdges.map(async (edge) => {
                    if (edge.edge_type !== 'EVENT_CONNECTION') {
                        updates.push(this.db.updateEdgeImportsByUID(
                            senderId,
                            edge.identifiers.uid, importId,
                        ));
                    }
                }));
                // eslint-disable-next-line
                currentEventVertices.map(vertice => updates.push(this.db.updateVertexImportsByUID(senderId, vertice.identifiers.uid, importId)));
                batchesToExclude.push(...currentBatchesToRemove);
            }
        }

        for (const batchId of batchesToExclude) {
            for (const index in batchesVertices) {
                const batch = batchesVertices[index];
                if (batch.identifiers.uid === batchId) {
                    batchesVertices.splice(index, 1);
                    updates.push(updates.push(this.db.updateVertexImportsByUID(
                        senderId,
                        batch.identifiers.uid, importId,
                    )));

                    const edgeId = `batch_product_${batch.identifiers.id}_${batch.data.parent_id}`;
                    updates.push(updates.push(this.db.updateEdgeImportsByUID(
                        senderId,
                        edgeId, importId,
                    )));
                }
            }
        }

        for (const batch of batchesVertices) {
            const productId = batch.data.parent_id;

            batchEdges.push({
                _key: this.helper.createKey('batch_product', senderId, batch._key, productId),
                _from: `ot_vertices/${batch._key}`,
                _to: `${EDGE_KEY_TEMPLATE + productId}`,
                edge_type: 'IS',
                identifiers: {
                    uid: `batch_product_${batch.identifiers.id}_${productId}`,
                },
            });
        }

        const allVertices =
            locationVertices
                .concat(actorsVertices)
                .concat(productVertices)
                .concat(batchesVertices)
                .concat(eventVertices)
                .map((vertex) => {
                    vertex.sender_id = senderId;
                    return vertex;
                });

        const classObjectEdges = [];
        eventVertices.forEach((vertex) => {
            for (const category of vertex.data.categories) {
                classObjectEdges.push({
                    _key: this.helper.createKey('is', senderId, vertex._key, category),
                    _from: `ot_vertices/${vertex._key}`,
                    _to: `ot_vertices/${category}`,
                    edge_type: 'IS',
                });
            }
        });

        locationVertices.forEach((vertex) => {
            classObjectEdges.push({
                _key: this.helper.createKey('is', senderId, vertex._key, objectClassLocationId),
                _from: `ot_vertices/${vertex._key}`,
                _to: `ot_vertices/${objectClassLocationId}`,
                edge_type: 'IS',
            });
        });

        actorsVertices.forEach((vertex) => {
            classObjectEdges.push({
                _key: this.helper.createKey('is', senderId, vertex._key, objectClassActorId),
                _from: `ot_vertices/${vertex._key}`,
                _to: `ot_vertices/${objectClassActorId}`,
                edge_type: 'IS',
            });
        });

        productVertices.forEach((vertex) => {
            classObjectEdges.push({
                _key: this.helper.createKey('is', senderId, vertex._key, objectClassProductId),
                _from: `ot_vertices/${vertex._key}`,
                _to: `ot_vertices/${objectClassProductId}`,
                edge_type: 'IS',
            });
        });

        try {
            allVertices.map((v) => {
                v.inTransaction = true;
                return v;
            });
            await Promise.all(allVertices.map(vertex => this.db.addVertex(vertex)));

            const allEdges = locationEdges
                .concat(eventEdges)
                .concat(batchEdges)
                .concat(classObjectEdges)
                .map((edge) => {
                    edge.sender_id = senderId;
                    return edge;
                });

            for (const edge of allEdges) {
                const to = edge._to;
                const from = edge._from;

                if (to.startsWith(EDGE_KEY_TEMPLATE)) {
                    // eslint-disable-next-line
                    const vertex = await this.db.findVertexWithMaxVersion(senderId, to.substring(EDGE_KEY_TEMPLATE.length));
                    edge._to = `ot_vertices/${vertex._key}`;
                }
                if (from.startsWith(EDGE_KEY_TEMPLATE)) {
                    // eslint-disable-next-line
                    const vertex = await this.db.findVertexWithMaxVersion(senderId, from.substring(EDGE_KEY_TEMPLATE.length));
                    edge._from = `ot_vertices/${vertex._key}`;
                }
            }

            allEdges.map((e) => {
                e.inTransaction = true;
                return e;
            });
            await Promise.all(allEdges.map(edge => this.db.addEdge(edge)));

            // updates
            await Promise.all(updates);
            await Promise.all(allVertices.map(vertex => this.db.updateImports('ot_vertices', vertex._key, importId)));
            await Promise.all(allEdges.map(edge => this.db.updateImports('ot_edges', edge._key, importId)));
        } catch (e) {
            this.log.warn(`Failed to import data. ${e}`);
            await this.db.rollback(); // delete elements in transaction
            throw e;
        }
        await this.db.commit();

        console.log('Done parsing and importing.');

        let edgesPerImport = await this.db.findEdgesByImportId(importId);
        edgesPerImport = edgesPerImport.filter(edge => edge.edge_type !== 'EVENT_CONNECTION');
        edgesPerImport = edgesPerImport.map((edge) => {
            delete edge.private;
            return edge;
        });

        let verticesPerImport = await this.db.findVerticesByImportId(importId);
        verticesPerImport = verticesPerImport.map((vertex) => {
            delete vertex.private;
            return vertex;
        });
        return {
            vertices: verticesPerImport,
            edges: edgesPerImport,
            import_id: importId,
            wallet: senderWallet,
        };
    }

    async parseGS1(gs1XmlFile) {
        const gs1XmlFileBuffer = fs.readFileSync(gs1XmlFile);
        const xsdFileBuffer = fs.readFileSync('./importers/xsd_schemas/EPCglobal-epcis-masterdata-1_2.xsd');
        const schema = xsd.parse(xsdFileBuffer.toString());

        const validationResult = schema.validate(gs1XmlFileBuffer.toString());
        if (validationResult !== null) {
            this.helper.handleError(`Failed to validate schema. ${validationResult}`, 400);
        }

        return new Promise(resolve =>
            parseString(
                gs1XmlFileBuffer,
                { explicitArray: false, mergeAttrs: true },
                /* eslint-disable consistent-return */
                async (err, json) => {
                    resolve(this.processXML(err, json));
                },
            ));
    }

    /**
     * Calculate distance for private data
     * @param eventVertex
     * @param existingEventVertex
     * @return {*}
     * @private
     */
    _eventPrivateDistance(eventVertex, existingEventVertex) {
        const salt = existingEventVertex.private._salt;

        const existingPrivate = {};
        this.helper.copyProperties(existingEventVertex.private, existingPrivate);
        delete existingPrivate._salt;

        const newPrivate = {};
        this.helper.copyProperties(eventVertex.private, newPrivate);
        delete newPrivate._salt;
        return this.helper.checkPrivate(
            existingEventVertex.data.private,
            newPrivate, salt,
        );
    }

    _parseLocations(vocabularyElementList) {
        const locations = [];

        // May be an array in VocabularyElement.
        const vocabularyElementElements =
            this.helper.arrayze(vocabularyElementList.VocabularyElement);

        for (const element of vocabularyElementElements) {
            const childLocations = this.helper.arrayze(element.children ? element.children.id : []);

            const location = {
                type: 'location',
                id: element.id,
<<<<<<< HEAD
                attributes: GS1Helper.parseAttributes(element.attribute, 'urn:ot:object:location:'),
=======
                attributes: this.helper.parseAttributes(element.attribute, 'urn:ot:mda:location:'),
>>>>>>> 2e0e1fc1
                child_locations: childLocations,
                extension: element.extension,
            };
            locations.push(location);
        }
        return locations;
    }

    _parseActors(vocabularyElementList) {
        const actors = [];

        // May be an array in VocabularyElement.
        const vocabularyElementElements =
            this.helper.arrayze(vocabularyElementList.VocabularyElement);

        for (const element of vocabularyElementElements) {
            const actor = {
                type: 'actor',
                id: element.id,
<<<<<<< HEAD
                attributes: GS1Helper.parseAttributes(element.attribute, 'urn:ot:object:actor:'),
=======
                attributes: this.helper.parseAttributes(element.attribute, 'urn:ot:mda:actor:'),
>>>>>>> 2e0e1fc1
                extension: element.extension,
            };
            actors.push(actor);
        }
        return actors;
    }

    _parseProducts(vocabularyElementList) {
        const products = [];

        // May be an array in VocabularyElement.
        const vocabularyElementElements =
            this.helper.arrayze(vocabularyElementList.VocabularyElement);

        for (const element of vocabularyElementElements) {
            const product = {
                type: 'product',
                id: element.id,
<<<<<<< HEAD
                attributes: GS1Helper.parseAttributes(element.attribute, 'urn:ot:object:product:'),
=======
                attributes: this.helper.parseAttributes(element.attribute, 'urn:ot:mda:product:'),
>>>>>>> 2e0e1fc1
                extension: element.extension,
            };
            products.push(product);
        }
        return products;
    }

    _parseBatches(vocabularyElementList) {
        const batches = [];

        // May be an array in VocabularyElement.
        const vocabularyElementElements =
            this.helper.arrayze(vocabularyElementList.VocabularyElement);

        for (const element of vocabularyElementElements) {
            const batch = {
                type: 'batch',
                id: element.id,
<<<<<<< HEAD
                attributes: GS1Helper.parseAttributes(element.attribute, 'urn:ot:object:product:batch:'),
=======
                attributes: this.helper.parseAttributes(element.attribute, 'urn:ot:mda:batch:'),
>>>>>>> 2e0e1fc1
                extension: element.extension,
            };
            batches.push(batch);
        }
        return batches;
    }
}

module.exports = GS1Importer;<|MERGE_RESOLUTION|>--- conflicted
+++ resolved
@@ -128,25 +128,14 @@
                     // eslint-disable-next-line
                     await this.helper.handlePrivate(senderId, location.id, location.extension.private, data, privateData);
                 }
-<<<<<<< HEAD
-                locationKey = GS1Helper.createKey('business_location', senderId, identifiers, data);
-                const attrs = GS1Helper.parseAttributes(GS1Helper.arrayze(location.extension.attribute), 'urn:ot:object:location:');
-                for (const attr of GS1Helper.arrayze(attrs)) {
+                locationKey = this.helper.createKey('business_location', senderId, identifiers, data);
+                const attrs = this.helper.parseAttributes(this.helper.arrayze(location.extension.attribute), 'urn:ot:object:location:');
+                for (const attr of this.helper.arrayze(attrs)) {
                     if (attr.actorId) {
-                        location.participant_id = attr.actorId;
+                        location.participant_id = attr.participantId;
 
                         locationEdges.push({
-                            _key: GS1Helper.createKey('owned_by', senderId, locationKey, attr.actorId),
-=======
-                locationKey = this.helper.createKey('business_location', senderId, identifiers, data);
-                const attrs = this.helper.parseAttributes(this.helper.arrayze(location.extension.attribute), 'urn:ot:location:');
-                for (const attr of this.helper.arrayze(attrs)) {
-                    if (attr.participantId) {
-                        location.participant_id = attr.participantId;
-
-                        locationEdges.push({
-                            _key: this.helper.createKey('owned_by', senderId, locationKey, attr.participantId),
->>>>>>> 2e0e1fc1
+                            _key: this.helper.createKey('owned_by', senderId, locationKey,  attr.actorId),
                             _from: `ot_vertices/${locationKey}`,
                             _to: `${EDGE_KEY_TEMPLATE + attr.actorId}`,
                             edge_type: 'OWNED_BY',
@@ -178,12 +167,7 @@
                 const data = {
                     parent_id: location.id,
                 };
-<<<<<<< HEAD
-                const childLocationKey = GS1Helper.createKey('child_business_location', senderId, identifiers, data);
-=======
-
                 const childLocationKey = this.helper.createKey('child_business_location', senderId, identifiers, data);
->>>>>>> 2e0e1fc1
                 locationVertices.push({
                     _key: childLocationKey,
                     identifiers,
@@ -316,17 +300,10 @@
             const { extension } = event;
             if (extension.extension) {
                 const eventClass = extension.extension.OTEventClass;
-<<<<<<< HEAD
-                eventCategories = GS1Helper.arrayze(eventClass).map(obj => GS1Helper.ignorePattern(obj, 'urn:ot:events:'));
+                eventCategories = this.helper.arrayze(eventClass).map(obj => this.helper.ignorePattern(obj, 'urn:ot:events:'));
             } else {
                 const eventClass = extension.OTEventClass;
-                eventCategories = GS1Helper.arrayze(eventClass).map(obj => GS1Helper.ignorePattern(obj, 'urn:ot:event:'));
-=======
-                eventCategories = this.helper.arrayze(eventClass).map(obj => this.helper.ignorePattern(obj, 'ot:events:'));
-            } else {
-                const eventClass = extension.OTEventClass;
-                eventCategories = this.helper.arrayze(eventClass).map(obj => this.helper.ignorePattern(obj, 'ot:event:'));
->>>>>>> 2e0e1fc1
+                eventCategories = this.helper.arrayze(eventClass).map(obj => this.helper.ignorePattern(obj, 'urn:ot:event:'));
             }
 
             // eslint-disable-next-line
@@ -852,11 +829,7 @@
             const location = {
                 type: 'location',
                 id: element.id,
-<<<<<<< HEAD
-                attributes: GS1Helper.parseAttributes(element.attribute, 'urn:ot:object:location:'),
-=======
-                attributes: this.helper.parseAttributes(element.attribute, 'urn:ot:mda:location:'),
->>>>>>> 2e0e1fc1
+                attributes: this.helper.parseAttributes(element.attribute, 'urn:ot:object:location:'),
                 child_locations: childLocations,
                 extension: element.extension,
             };
@@ -876,11 +849,7 @@
             const actor = {
                 type: 'actor',
                 id: element.id,
-<<<<<<< HEAD
-                attributes: GS1Helper.parseAttributes(element.attribute, 'urn:ot:object:actor:'),
-=======
-                attributes: this.helper.parseAttributes(element.attribute, 'urn:ot:mda:actor:'),
->>>>>>> 2e0e1fc1
+                attributes: this.helper.parseAttributes(element.attribute, 'urn:ot:object:actor:'),
                 extension: element.extension,
             };
             actors.push(actor);
@@ -899,11 +868,7 @@
             const product = {
                 type: 'product',
                 id: element.id,
-<<<<<<< HEAD
-                attributes: GS1Helper.parseAttributes(element.attribute, 'urn:ot:object:product:'),
-=======
-                attributes: this.helper.parseAttributes(element.attribute, 'urn:ot:mda:product:'),
->>>>>>> 2e0e1fc1
+                attributes: this.helper.parseAttributes(element.attribute, 'urn:ot:object:product:'),
                 extension: element.extension,
             };
             products.push(product);
@@ -922,11 +887,7 @@
             const batch = {
                 type: 'batch',
                 id: element.id,
-<<<<<<< HEAD
-                attributes: GS1Helper.parseAttributes(element.attribute, 'urn:ot:object:product:batch:'),
-=======
-                attributes: this.helper.parseAttributes(element.attribute, 'urn:ot:mda:batch:'),
->>>>>>> 2e0e1fc1
+                attributes: this.helper.parseAttributes(element.attribute, 'urn:ot:object:product:batch:'),
                 extension: element.extension,
             };
             batches.push(batch);
