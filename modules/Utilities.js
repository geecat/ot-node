const soliditySha3 = require('solidity-sha3').default;
const pem = require('pem');
const fs = require('fs');
const ipaddr = require('ipaddr.js');
const winston = require('winston');
const Storage = require('./Storage');
const config = require('./Config');
const _ = require('lodash');
const _u = require('underscore');
const randomString = require('randomstring');
const Web3 = require('web3');
const request = require('superagent');
const { Database } = require('arangojs');
const neo4j = require('neo4j-driver').v1;
const levenshtein = require('js-levenshtein');
const BN = require('bn.js');
var numberToBN = require('number-to-bn');

const env = require('dotenv').config();


class Utilities {
    constructor() {
        this.getLogger();
    }

    /**
     * Creates new hash import ID.
     * @returns {*}
     */
    static createImportId() {
        return soliditySha3(Date.now().toString() + config.node_wallet);
    }

    /**
     * Get configuration parameters from SystemStorage database, table node_config
     * @returns {Promise<void>}
     */
    static loadConfig() {
        return new Promise((resolve, reject) => {
            Storage.models.node_config.findAll({
                attributes: ['key', 'value'],
            }).then((cnfs) => {
                cnfs.forEach((cnf) => {
                    const prop = cnf.get({
                        plain: true,
                    }).key;
                    if (prop === 'network_bootstrap_nodes' || prop === 'ssl_authority_paths' || prop === 'remote_access_whitelist') {
                        config[cnf.get({
                            plain: true,
                        }).key] = JSON.parse(cnf.get({
                            plain: true,
                        }).value);
                    } else {
                        config[cnf.get({
                            plain: true,
                        }).key] = cnf.get({
                            plain: true,
                        }).value;
                    }
                });
                resolve(config);
            });
        });
    }

    /**
     * Saves value to configuration
     * @param property      Property name
     * @param val           Property value
     */
    static saveToConfig(property, val) {
        return new Promise((resolve, reject) => {
            Storage.models.node_config.find({
                where: { key: property },
            }).then((row) => {
                row.value = val;
                return row.save();
            }).then(() => Utilities.loadConfig())
                .then(() => {
                    resolve();
                })
                .catch((err) => {
                    reject(err);
                });
        });
    }

    /**
     * Check if all dependencies from package.json are installed
     * @returns {Promise<any>} containing error array:
     *   error: []            // when everything is OK, error array is empty
     *   error: array,        // if not OK, array of logged errors is returned
     */
    static checkInstalledDependencies() {
        return new Promise((resolve, reject) => {
            // eslint-disable-next-line global-require
            require('check-dependencies')({
                packageManager: 'npm',
                // eslint-disable-next-line no-template-curly-in-string
                packageDir: '${__dirname}/../',
                install: false,
                scopeList: ['dependencies', 'devDependencies'],
                verbose: false,
            }).then((output) => {
                if (!output.depsWereOk) {
                    reject(output.error);
                }
                resolve(output.error);
            }).catch((error) => {
                reject(error);
            });
        });
    }

    /**
     * Returns winston logger
     * @returns {*} - log function
     */
    static getLogger() {
        var logLevel = '';
        const environment = env.parsed.NODE_ENV;
        switch (environment) {
        case 'development':
            logLevel = 'trace';
            break;
        case 'test':
            logLevel = 'debug';
            break;
        case 'production':
            logLevel = 'info';
            break;
        default:
            logLevel = 'trace';
        }
        var customColors = {
            trace: 'grey',
            notify: 'green',
            debug: 'blue',
            info: 'white',
            warn: 'yellow',
            important: 'magenta',
            error: 'red',
        };
        try {
            var logger = new (winston.Logger)({
                colors: customColors,
                level: logLevel,
                levels: {
                    error: 0,
                    important: 1,
                    warn: 2,
                    info: 3,
                    debug: 4,
                    notify: 5,
                    trace: 6,
                },
                transports: [
                    new (winston.transports.Console)({
                        colorize: 'all',
                        timestamp: false,
                    }),
                    new (winston.transports.File)({ filename: 'node.log' }),
                ],
            });
            winston.addColors(customColors);
            // Extend logger object to properly log 'Error' types
<<<<<<< HEAD
            var origLog = logger.log;
            logger.log = function (level, msg) {
=======
            const origLog = logger.log;
            logger.log = (level, msg) => {
>>>>>>> 1d0e2734
                if (msg instanceof Error) {
                    // eslint-disable-next-line prefer-rest-params
                    var args = Array.prototype.slice.call(arguments);
                    args[1] = msg.stack;
                    origLog.apply(logger, args);
                } else {
<<<<<<< HEAD
                    // eslint-disable-next-line prefer-rest-params
                    origLog.apply(logger, arguments);
=======
                    if (msg.startsWith('updating peer profile')) {
                        return; // skip logging
                    }
                    if (msg.startsWith('connect econnrefused')) {
                        level = 'trace';
                        const address = msg.substr(21);
                        msg = `Failed to connect to ${address}`;
                    }
                    origLog.apply(logger, [level, msg]);
>>>>>>> 1d0e2734
                }
            };
            return logger;
        } catch (e) {
            // console.log(e);
        }
    }

    /**
     * Get information of selected graph storage database
     * @returns {Promise<any>}
     */
    static loadSelectedDatabaseInfo() {
        return new Promise((resolve, reject) => {
            Storage.models.node_config.findOne({
                attributes: ['key', 'value'],
                where: { key: 'selected_graph_database' },
            }).then((id) => {
                const gDBid = id.get({ plain: true });
                Storage.models.graph_database.findById(gDBid.value)
                    .then((gdb) => {
                        resolve(gdb.get({ plain: true }));
                    });
            });
        });
    }

    /**
     * Check if origintrail database exists, in case of arangoDB create one
     * @returns {Promise<any>}
     */
    static checkDoesStorageDbExists() {
        return new Promise((resolve, reject) => {
            switch (config.database.database_system) {
            case 'arango_db': {
                const systemDb = new Database();
                systemDb.useBasicAuth(process.env.DB_USERNAME, process.env.DB_PASSWORD);
                systemDb.listDatabases().then((result) => {
                    let databaseAlreadyExists = false;
                    for (let i = 0; i < result.length; i += 1) {
                        if (result[i].toString() === process.env.DB_DATABASE) {
                            databaseAlreadyExists = true;
                        }
                    }
                    if (!databaseAlreadyExists) {
                        systemDb.createDatabase(
                            process.env.DB_DATABASE,
                            [{
                                username: process.env.DB_USERNAME,
                                passwd: process.env.DB_PASSWORD,
                                active: true,
                            }],
                        ).then((result) => {
                            resolve();
                        }).catch((error) => {
                            reject(error);
                        });
                    }
                    resolve();
                }).catch((error) => {
                    this.getLogger.notify('Please make sure Arango server is up and running');
                    reject(error);
                });
            }
                break;
            case 'neo4j':
                try {
                    // TODO
                    const host = process.env.NEO_HOST;
                    const port = process.env.NEO_PORT;
                    const user = process.env.NEO_USERNAME;
                    const pass = process.env.NEO_PASSWORD;
                    const driver = neo4j.driver(`bolt://${host}:${port}`, neo4j.auth.basic(user, 'nijePASS'));
                    const session = driver.session();
                    const a = session.run('match (n) return n');
                    session.close();
                    driver.close();
                    resolve();
                } catch (error) {
                    reject(error);
                }
                break;
            default:
                this.getLogger.error(config.database.database_system);
                reject(Error('Database doesn\'t exists'));
            }
        });
    }

    /**
     * Get information of selected graph storage database
     * @returns {Promise<any>}
     */
    static loadSelectedBlockchainInfo() {
        return new Promise((resolve, reject) => {
            Storage.models.node_config.findOne({
                attributes: ['key', 'value'],
                where: { key: 'selected_blockchain' },
            }).then((id) => {
                const BCid = id.get({ plain: true });
                Storage.models.blockchain_data.findById(BCid.value)
                    .then((bc) => {
                        resolve(bc.get({ plain: true }));
                    });
            });
        });
    }

    /**
     * Generate Self Signed SSL for Kademlia
     * @return {Promise<any>}
     * @private
     */
    static generateSelfSignedCertificate() {
        return new Promise((resolve, reject) => {
            pem.createCertificate({
                days: 365,
                selfSigned: true,
            }, (err, keys) => {
                if (err) {
                    return reject(err);
                }
                fs.writeFileSync(`${__dirname}/../keys/${config.ssl_keypath}`, keys.serviceKey);
                fs.writeFileSync(`${__dirname}/../keys/${config.ssl_certificate_path}`, keys.certificate);
                return resolve();
            });
        });
    }

    /**
     * Generates private extended key for identity
     * @param kadence
     */
    static createPrivateExtendedKey(kadence) {
        if (!fs.existsSync(`${__dirname}/../keys/${config.private_extended_key_path}`)) {
            fs.writeFileSync(
                `${__dirname}/../keys/${config.private_extended_key_path}`,
                kadence.utils.toHDKeyFromSeed().privateExtendedKey,
            );
        }
    }

    /**
     * Returns solidity keccak256 hash of given data
     * @param data
     * @returns {string}
     */
    static sha3(data) {
        return soliditySha3(data);
    }

    /**
     * Checks if an object is empty
     * @param obj        Object to be checked
     * @return {boolean} Is empty or not
     */
    static isEmptyObject(obj) {
        return Object.keys(obj).length === 0 && obj.constructor === Object;
    }

    /**
     * Checks if two IPs are equal
     *
     * @param ip1
     * @param ip2
     * @return {boolean}
     */
    static isIpEqual(ip1, ip2) {
        const ip1v4 = ipaddr.process(ip1).octets.join('.');
        const ip2v4 = ipaddr.process(ip2).octets.join('.');
        return ip1v4 === ip2v4;
    }

    /**
     * Gets a random integer
     *
     * @param max
     * @return {number}
     */
    static getRandomInt(max) {
        return _.random(0, max);
    }

    /**
     * Gets a random integer in some specific range
     *
     * @param min
     * @param max
     * @return {number}
     */
    static getRandomIntRange(min, max) {
        return _.random(min, max);
    }

    /**
     * Get random string
     * @param howLong
     * @returns {void|*}
     */
    static getRandomString(howLong) {
        return randomString.generate({
            length: howLong,
            charset: 'alphabetic',
        });
    }

    /**
     * Get NODE_WALLETs balance in Ether
     * @return {Promise<any>}
     */
    static getBalanceInEthers() {
        return new Promise((resolve, reject) => {
            this.loadSelectedBlockchainInfo().then((config) => {
                const web3 = new Web3(new Web3.providers.HttpProvider(`${config.rpc_node_host}:${config.rpc_node_port}`));
                web3.eth.getBalance(config.wallet_address).then((result) => {
                    const balance = web3.utils.fromWei(result, 'ether');
                    resolve(balance);
                }).catch((error) => {
                    reject(error);
                });
            }).catch((error) => {
                reject(error);
            });
        });
    }

    /**
     * Get NODE_WALLETs ATRAC token balance in Ether
     * @return {Promise<any>}
     */
    static getAlphaTracTokenBalance() {
        return new Promise((resolve, reject) => {
            this.loadSelectedBlockchainInfo().then((config) => {
                const web3 = new Web3(new Web3.providers.HttpProvider(`${config.rpc_node_host}:${config.rpc_node_port}`));
                const wallet_address_minus0x = (config.wallet_address).substring(2);
                // '0x70a08231' is the contract 'balanceOf()' ERC20 token function in hex.
                var contractData = (`0x70a08231000000000000000000000000${wallet_address_minus0x}`);
                web3.eth.call({
                    to: config.token_contract_address,
                    data: contractData,
                }).then((result) => {
                    const tokensInWei = web3.utils.toBN(result).toString();
                    const tokensInEther = web3.utils.fromWei(tokensInWei, 'ether');
                    resolve(tokensInEther);
                }).catch((error) => {
                    reject(error);
                });
            }).catch((error) => {
                reject(error);
            });
        });
    }

    /**
     * Makes a copy of object
     *
     * @param object Obj
     * @return object
     */
    static copyObject(Obj) {
        return JSON.parse(JSON.stringify(Obj));
    }

    /**
     * Execute callback
     * @param callback
     * @param callback_input
     */
    static executeCallback(callback, callback_input) {
        if (typeof callback === 'function') {
            callback(callback_input);
        } else {
            const log = this.getLogger();
            log.info('Callback not defined!');
        }
    }

    /**
     * Sorts an object
     *
     * @param object
     * @return object
     */
    static sortObject(object) {
        if (typeof object !== 'object') {
            return object;
        }
        const sortedObj = {};
        const keys = Object.keys(object);

        keys.sort((key1, key2) => {
            // eslint-disable-next-line no-param-reassign
            key1 = key1.toLowerCase();
            // eslint-disable-next-line no-param-reassign
            key2 = key2.toLowerCase();
            if (key1 < key2) return -1;
            if (key1 > key2) return 1;
            return 0;
        });

        for (const index in keys) {
            const key = keys[index];
            if (typeof object[key] === 'object' &&
                !(object[key] instanceof Array) &&
                !(object[key] instanceof BN)) {
                sortedObj[key] = this.sortObject(object[key]);
            } else {
                sortedObj[key] = object[key];
            }
        }

        return sortedObj;
    }

    /**
     * Checks for expected ot-node directory structure
     * @returns {void}
     */
    static checkOtNodeDirStructure() {
        const log = this.getLogger();
        try {
            if (!fs.existsSync(`${__dirname}/../keys`)) {
                fs.mkdirSync(`${__dirname}/../keys`);
            }
        } catch (error) {
            log.warn('Failed to create folder named keys');
        }

        try {
            if (!fs.existsSync(`${__dirname}/../data`)) {
                fs.mkdirSync(`${__dirname}/../data`);
            }
        } catch (error) {
            log.warn('Failed to create folder named data');
        }
    }

    /**
     * Check on which network blockchain is running on
     * @returns {Promise<any>}
     */
    static getNodeNetworkType() {
        return new Promise((resolve, reject) => {
            this.loadSelectedBlockchainInfo().then((config) => {
                const web3 = new Web3(new Web3.providers.HttpProvider(`${config.rpc_node_host}:${config.rpc_node_port}`));
                web3.eth.net.getNetworkType()
                    .then((result) => {
                        resolve(result);
                    }).catch((error) => {
                        reject(error);
                    });
            }).catch((error) => {
                reject(error);
            });
        });
    }

    /**
     * Pings infura rinkeby api methods endpoint
     * @returns {Promise<any>}
     */
    static getInfuraRinkebyApiMethods() {
        return new Promise((resolve, reject) => {
            request
                .get('https://api.infura.io/v1/jsonrpc/rinkeby/methods')
                .query('?token=1WRiEqAQ9l4SW6fGdiDt')
                .then((res) => {
                    resolve(res);
                }).catch((err) => {
                    reject(err);
                });
        });
    }

    /**
     * Pings infura rinkeby api eth_blockNumber method endpoint
     * @returns {Promise<any>}
     */
    static getBlockNumberInfuraRinkebyApiMethod() {
        return new Promise((resolve, reject) => {
            request
                .get('https://api.infura.io/v1/jsonrpc/rinkeby/eth_blockNumber')
                .query('?token=1WRiEqAQ9l4SW6fGdiDt')
                .then((res) => {
                    resolve(res);
                }).catch((err) => {
                    reject(err);
                });
        });
    }

    static getArangoDbVersion() {
        return new Promise((resolve, reject) => {
            request
                .get(`http://${process.env.DB_HOST}:${process.env.DB_PORT}/_api/version`)
                .auth(process.env.DB_USERNAME, process.env.DB_PASSWORD)
                .then((res) => {
                    if (res.status === 200) {
                        resolve(res.body);
                    } else {
                        // eslint-disable-next-line prefer-promise-reject-errors
                        reject('Failed to contact DB');
                    }
                }).catch((err) => {
                    reject(err);
                });
        });
    }

    /**
     * Gets block number from web3
     * @returns {Promise<any>}
     */
    static getBlockNumberFromWeb3() {
        return new Promise((resolve, reject) => {
            this.loadSelectedBlockchainInfo().then((config) => {
                const web3 = new Web3(new Web3.providers.HttpProvider(`${config.rpc_node_host}:${config.rpc_node_port}`));
                web3.eth.getBlockNumber()
                    .then((result) => {
                        resolve(web3.utils.numberToHex(result));
                    }).catch((error) => {
                        Utilities.getLogger().error(error);
                        reject(error);
                    });
            }).catch((error) => {
                Utilities.getLogger().error(error);
                reject(error);
            });
        });
    }

    /**
     * Web3 Hex to number
     * @param hex
     * @returns {number}
     */
    static hexToNumber(hex) {
        if (!hex) {
            return hex;
        }

        return Utilities.toBN(hex).toNumber();
    }

    /**
     * Takes an input and transforms it into an BN
     * @param number
     * @returns {Object}
     */
    static toBN(number) {
        try {
            /* eslint-disable prefer-rest-params */
            return numberToBN(...arguments);
        } catch (e) {
            throw new Error(`${e} Given value: "${number}"`);
        }
    }

    /**
     * Web3 Number to hex
     * @param num
     * @returns {string}
     */
    static numberToHex(num) {
        if (_u.isNull(num) || _u.isUndefined(num)) {
            return num;
        }
        // eslint-disable-next-line no-restricted-globals
        if (!isFinite(num) && !Utilities.isHexStrict(num)) {
            throw new Error(`Given input "${num}" is not a number.`);
        }

        var number = Utilities.toBN(num);
        var result = number.toString(16);

        return number.lt(new BN(0)) ? `-0x${result.substr(1)}` : `0x${result}`;
    }


    /**
     * Check if string is HEX, requires a 0x in front
     * @param hex
     * @returns {*|boolean}
     */
    static isHexStrict(hex) {
        return ((_u.isString(hex) || _u.isNumber(hex)) && /^(-)?0x[0-9a-f]*$/i.test(hex));
    }

    /**
     * Merge array of objects
     * @param objects   Objects to be merges
     */
    static mergeObjects(objects) {
        const out = {};

        for (let i = 0; i < objects.length; i += 1) {
            for (const p in objects[i]) {
                out[p] = objects[i][p];
            }
        }
        return out;
    }

    /**
     * Flattens object
     * @param obj
     * @param name
     * @param stem
     */
    static flattenObject(obj, name, stem) {
        if (obj == null) {
            return obj;
        }
        let out = {};
        const newStem = (typeof stem !== 'undefined' && stem !== '') ? `${stem}_${name}` : name;

        if (typeof obj !== 'object') {
            out[newStem] = obj;
            return out;
        }

        for (const p in obj) {
            const prop = Utilities.flattenObject(obj[p], p, newStem);
            out = Utilities.mergeObjects([out, prop]);
        }
        return out;
    }

    /**
     * Finds the distance between two objects
     * Note: flatten-sort-compare by keys
     * @param obj1
     * @param obj2
     * @param excludedKeys
     */
    static objectDistance(obj1, obj2, excludedKeys = []) {
        const copyObj1 = Utilities.copyObject(obj1);
        const copyObj2 = Utilities.copyObject(obj2);

        for (const key of excludedKeys) {
            delete copyObj1[key];
            delete copyObj2[key];
        }

        const normalizedObj1 = Utilities.sortObject(Utilities.flattenObject(copyObj1));
        const normalizedObj2 = Utilities.sortObject(Utilities.flattenObject(copyObj2));

        const keys = Utilities.unionArrays(
            Object.keys(normalizedObj1),
            Object.keys(normalizedObj2),
        );

        let sum = 0;
        for (const key of keys) {
            const value1 = normalizedObj1[key];
            const value2 = normalizedObj2[key];

            if (value1 == null || value2 == null) {
                // eslint-disable-next-line
                continue;
            }

            const valStr1 = `${value1}`;
            const valStr2 = `${value2}`;

            if (valStr1 === valStr2) {
                sum += 1;
            } else {
                const maxLength = Math.max(valStr1.length, valStr2.length);
                sum += (maxLength - levenshtein(`${value1}`, `${value2}`)) / maxLength;
            }
        }

        const minKeysLength = Math.min(
            Object.keys(normalizedObj1).length,
            Object.keys(normalizedObj2).length,
        );
        return (sum * 100) / minKeysLength;
    }

    /**
     * Unify two arrays
     * @param x
     * @param y
     * @return {Array}
     */
    static unionArrays(x, y) {
        const obj = {};
        for (let i = x.length - 1; i >= 0; i -= 1) { obj[x[i]] = x[i]; }
        for (let i = y.length - 1; i >= 0; i -= 1) { obj[y[i]] = y[i]; }
        const res = [];
        for (const k in obj) {
            if (obj[k] !== null) {
                res.push(obj[k]);
            }
        }
        return res;
    }

    /**
     * Calculates import distance from my node
     * @param price Token amount to offer
     * @param importId ID
     * @param stakeAmount Stake amount in offer.
     * @returns {number} Distance
     */
    static getImportDistance(price, importId, stakeAmount) {
        const wallet = new BN(config.wallet);
        const nodeId = new BN(`0x${config.node_kademlia_id}`);
        const hashWallerNodeId = new BN(Utilities.sha3(wallet + nodeId));
        const myBid = hashWallerNodeId.add(price);
        const offer = new BN(Utilities.sha3(importId)).add(stakeAmount);
        return Math.abs(myBid.sub(offer));
    }

    static generateRsvSignature(message, web3, privateKey) {
        const signature = web3.eth.accounts.sign(
            message,
            privateKey.toLowerCase().startsWith('0x') ?
                privateKey : `0x${privateKey}`,
        );

        return { r: signature.r, s: signature.s, v: signature.v };
    }

    static isMessageSigned(web3, message, signature) {
        const signedAddress = web3.eth.accounts.recover(
            JSON.stringify(message),
            signature.v,
            signature.r,
            signature.s,
        );

        return signedAddress === message.wallet;
    }

    /**
     * Normalizes hex number
     * @param number     Hex number
     * @returns {string} Normalized hex number
     */
    static normalizeHex(number) {
        if (!number.toLowerCase().startsWith('0x')) {
            return `0x${number}`;
        }
        return number;
    }

    /**
     * Denormalizes hex number
     * @param number     Hex number
     * @returns {string} Normalized hex number
     */
    static denormalizeHex(number) {
        if (number.startsWith('0x')) {
            return number.substring(2);
        }
        return number;
    }

}

module.exports = Utilities;<|MERGE_RESOLUTION|>--- conflicted
+++ resolved
@@ -142,8 +142,9 @@
             important: 'magenta',
             error: 'red',
         };
+
         try {
-            var logger = new (winston.Logger)({
+            const logger = new (winston.Logger)({
                 colors: customColors,
                 level: logLevel,
                 levels: {
@@ -164,24 +165,16 @@
                 ],
             });
             winston.addColors(customColors);
+
             // Extend logger object to properly log 'Error' types
-<<<<<<< HEAD
-            var origLog = logger.log;
-            logger.log = function (level, msg) {
-=======
             const origLog = logger.log;
             logger.log = (level, msg) => {
->>>>>>> 1d0e2734
                 if (msg instanceof Error) {
                     // eslint-disable-next-line prefer-rest-params
-                    var args = Array.prototype.slice.call(arguments);
+                    const args = Array.prototype.slice.call(arguments);
                     args[1] = msg.stack;
                     origLog.apply(logger, args);
                 } else {
-<<<<<<< HEAD
-                    // eslint-disable-next-line prefer-rest-params
-                    origLog.apply(logger, arguments);
-=======
                     if (msg.startsWith('updating peer profile')) {
                         return; // skip logging
                     }
@@ -191,7 +184,6 @@
                         msg = `Failed to connect to ${address}`;
                     }
                     origLog.apply(logger, [level, msg]);
->>>>>>> 1d0e2734
                 }
             };
             return logger;
