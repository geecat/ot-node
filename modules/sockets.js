--- conflicted
+++ resolved
@@ -1,107 +1,29 @@
 // External modules
-<<<<<<< HEAD
-var product = require('./product')()
-var blockchain = require('./blockchain')()
-var importer = require('./importer')()
-var utilities = require('./utilities')()
-var io = require('socket.io')()
-=======
 const io = require('socket.io')();
 const utilities = require('./utilities')();
 const log = utilities.getLogger();
 const EventHandlers = require('./EventHandlers');
->>>>>>> 99a274c2
 
 // Socket communication settings
 // io.set('origins', 'localhost:*');
 
 io.on('connection', function (socket) {
-<<<<<<< HEAD
-  console.log('RPC Server connected')
-
-  socket.on('event', function (data) {
-    if (data.request == 'trail-request') {
-      var queryObject = data.queryObject
-      var clientRequest = data.clientRequest
-
-      product.getTrailByQuery(queryObject, function (trail_graph) {
-        socket.emit('event', {
-          response: 'trail-response',
-          responseData: trail_graph,
-          clientRequest: clientRequest
-        })
-      })
-    } else if (data.request == 'import-request') {
-      var queryObject = data.queryObject
-      var clientRequest = data.clientRequest
-
-      var input_file = queryObject.filepath
-
-      importer.importXML(input_file, function (data) {
-        socket.emit('event', {
-          response: 'import-response',
-          responseData: data,
-          clientRequest: clientRequest
-        })
-      })
-    } else if (data.request == 'blockchain-request') {
-      var queryObject = data.queryObject
-      var owner = queryObject.owner
-      var batch_uid_hash = utilities.sha3(queryObject.batch_uid)
-      var clientRequest = data.clientRequest
-
-      var input_file = queryObject.filepath
-
-      blockchain.getFingerprint(owner, batch_uid_hash, function (data) {
-        socket.emit('event', {
-          response: 'blockchain-response',
-          responseData: data,
-          clientRequest: clientRequest
-        })
-      })
-    } else if (data.request == 'expiration-request') {
-      var queryObject = data.queryObject
-      var clientRequest = data.clientRequest
-
-      product.getExpirationDates(queryObject, function (data) {
-        socket.emit('event', {
-          response: 'expiration-response',
-          responseData: data,
-          clientRequest: clientRequest
-        })
-      })
-    } else {
-      socket.emit('event', {
-        response: 'Unsupported request'
-      })
-    }
-  })
-})
-=======
 	log.info('RPC Server connected');
 
 	socket.on('event', function (data) {
 		new EventHandlers(data, socket);
 	});
 });
->>>>>>> 99a274c2
 
 module.exports = function () {
-  var sockets = {
+	var sockets = {
 
-<<<<<<< HEAD
-    start: function () {
-      io.listen(3000)
-      console.log('IPC-RPC Communication server listening on port ' + 3000)
-    }
-=======
 		start: function () {
 			io.listen(3000);
 			log.info('IPC-RPC Communication server listening on port ' + 3000);
 		}
->>>>>>> 99a274c2
 
-  }
+	};
 
-  return sockets
-}+	return sockets;
+};