--- conflicted
+++ resolved
@@ -9,13 +9,11 @@
 
 // Update import data
 
-<<<<<<< HEAD
+
 function updateImportNumber(collection, vertex_key, import_id, callback) {
     db.updateDocumentImports(collection, vertex_key, import_id, callback);
 }
 
-// find function
-=======
 /**
  * Find values helper
  * @param obj
@@ -23,8 +21,6 @@
  * @param list
  * @return {*}
  */
->>>>>>> a35b3af6
-
 function findValuesHelper(obj, key, list) {
     if (!obj) return list;
     if (obj instanceof Array) {
@@ -429,7 +425,7 @@
 
 
                                                     attribute_id = attribute_id.replace('urn:ot:location:', '');
-                                                    
+
 
                                                     if (attribute_id === 'participantId') {
                                                         owned_by_edges.push({
@@ -791,7 +787,6 @@
                                     read_point = read_point_element.id;
                                 }
 
-                                
 
                                 // bizLocation
                                 let biz_location;
@@ -901,7 +896,7 @@
                                 }
 
                                 const { epc } = epcList;
-                                
+
                                 if (typeof epc === 'string') {
                                     child_epcs = [epc];
                                 } else {
@@ -942,7 +937,7 @@
                                     _key: md5(`event_${sender_id}_${event_id}`),
                                 };
 
-                                
+
                                 aggregation_events[event_id] =
                                         utilities.copyObject(aggregation_event);
 
@@ -1087,7 +1082,7 @@
                                                 biz_location = biz_location_element.id;
                                             }
 
-                                            
+
                                             for (const bi in input_epcs) {
                                                 input_batches_edges.push({
                                                     _key: md5(`child_batch_${sender_id}_${ext_event_id}_${input_epcs[bi]}`),
@@ -1137,7 +1132,7 @@
 
                     var vertices = [];
                     var edges = [];
-                    var import_id = Date.now()
+                    var import_id = Date.now();
 
                     var temp_participants = [];
                     for (const i in participants) {
@@ -1149,7 +1144,7 @@
                             vertices.push(participant);
                             updateImportNumber('ot_vertices', participant._key, import_id, () => {
                                 next();
-                            })
+                            });
                         });
                     }, () => {
                         console.log('Writting participants complete');
@@ -1165,8 +1160,7 @@
                             vertices.push(object);
                             updateImportNumber('ot_vertices', object._key, import_id, () => {
                                 next();
-                            })
-
+                            });
                         });
                     }, () => {
                         console.log('Writting objects complete');
@@ -1182,7 +1176,7 @@
                             vertices.push(location);
                             updateImportNumber('ot_vertices', location._key, import_id, () => {
                                 next();
-                            })
+                            });
                         });
                     }, () => {
                         console.log('Writting business locations complete');
@@ -1198,7 +1192,7 @@
                             vertices.push(batch);
                             updateImportNumber('ot_vertices', batch._key, import_id, () => {
                                 next();
-                            })
+                            });
                         });
                     }, () => {
                         console.log('Writting batches complete');
@@ -1215,7 +1209,7 @@
                             vertices.push(event);
                             updateImportNumber('ot_vertices', event._key, import_id, () => {
                                 next();
-                            })
+                            });
                         });
                     }, () => {
                         console.log('Writting object events complete');
@@ -1231,7 +1225,7 @@
                             vertices.push(event);
                             updateImportNumber('ot_vertices', event._key, import_id, () => {
                                 next();
-                            })
+                            });
                         });
                     }, () => {
                         console.log('Writting aggregation events complete');
@@ -1247,7 +1241,7 @@
                             vertices.push(event);
                             updateImportNumber('ot_vertices', event._key, import_id, () => {
                                 next();
-                            })
+                            });
                         });
                     }, () => {
                         console.log('Writting transformation events complete');
@@ -1259,7 +1253,7 @@
                             edges.push(input);
                             updateImportNumber('ot_vertices', input._key, import_id, () => {
                                 next();
-                            })
+                            });
                         });
                     }, () => {
                         console.log('Writting instance_of edges complete');
@@ -1270,7 +1264,7 @@
                             edges.push(input);
                             updateImportNumber('ot_edges', input._key, import_id, () => {
                                 next();
-                            })
+                            });
                         });
                     }, () => {
                         console.log('Writting owned_by edges complete');
@@ -1281,7 +1275,7 @@
                             edges.push(input);
                             updateImportNumber('ot_edges', input._key, import_id, () => {
                                 next();
-                            })
+                            });
                         });
                     }, () => {
                         console.log('Writting at_edges complete');
@@ -1293,7 +1287,7 @@
                             edges.push(input);
                             updateImportNumber('ot_edges', input._key, import_id, () => {
                                 next();
-                            })
+                            });
                         });
                     }, () => {
                         console.log('Writting read_point edges  complete');
@@ -1304,7 +1298,7 @@
                             edges.push(input);
                             updateImportNumber('ot_edges', input._key, import_id, () => {
                                 next();
-                            })
+                            });
                         });
                     }, () => {
                         console.log('Writting event_batch edges  complete');
@@ -1315,7 +1309,7 @@
                             edges.push(input);
                             updateImportNumber('ot_edges', input._key, import_id, () => {
                                 next();
-                            })
+                            });
                         });
                     }, () => {
                         console.log('Writting parent_batches edges  complete');
@@ -1326,7 +1320,7 @@
                             edges.push(input);
                             updateImportNumber('ot_edges', input._key, import_id, () => {
                                 next();
-                            })
+                            });
                         });
                     }, () => {
                         console.log('Writting child_batches edges  complete');
@@ -1337,7 +1331,7 @@
                             edges.push(input);
                             updateImportNumber('ot_edges', input._key, import_id, () => {
                                 next();
-                            })
+                            });
                         });
                     }, () => {
                         console.log('Writting input_batches edges  complete');
@@ -1348,7 +1342,7 @@
                             edges.push(input);
                             updateImportNumber('ot_edges', input._key, import_id, () => {
                                 next();
-                            })
+                            });
                         });
                     }, () => {
                         console.log('Writting output_batches edges  complete');
@@ -1359,7 +1353,7 @@
                             edges.push(input);
                             updateImportNumber('ot_edges', input._key, import_id, () => {
                                 next();
-                            })
+                            });
                         });
                     }, () => {
                         console.log('Writting business_location edges  complete');
