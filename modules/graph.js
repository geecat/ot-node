--- conflicted
+++ resolved
@@ -21,10 +21,6 @@
 						continue;
 					}
 
-<<<<<<< HEAD
-					const param = 'param' + i;
-					filters.push('v.' + key + ' == @param' + i);
-=======
 					if(key != 'vertex_type')
 					{
 						search_key = 'identifiers.' + key;
@@ -34,7 +30,6 @@
 
 					const param = 'param' + i;
 					filters.push('v.' + search_key + ' == @param' + i);
->>>>>>> e16c7402
 					i++;
 
 					params[param] = queryObject[key];
@@ -125,21 +120,14 @@
 		},
 
 		BFS: function (trail, start_vertex_uid, restricted = false) {
-<<<<<<< HEAD
-=======
-			
->>>>>>> e16c7402
+
 			const visited = [];
 			const traversalArray = [];
 
 			let start_vertex = null;
 
 			for (let i in trail) {
-<<<<<<< HEAD
-				if (trail[i].uid === start_vertex_uid) {
-=======
 				if (trail[i].identifiers.uid === start_vertex_uid) {
->>>>>>> e16c7402
 					start_vertex = i;
 					break;
 				}
@@ -164,19 +152,11 @@
 						const e = trail[curr].outbound[i];
 						const w = e.to;
 
-<<<<<<< HEAD
-						if (e.edge_type !== 'EVENT_CONNECTION') {
-							traversalArray.push(e);
-						}
-
-						if (visited[w] === undefined && trail[w] !== undefined && (restricted === false || (restricted === true && trail[w].vertex_type !== 'PRODUCT_BATCH' && e.edge_type !== 'EVENT_CONNECTION'))) {
-=======
 						if (restricted && e.edge_type != 'TRANSACTION_CONNECTION') {
 							traversalArray.push(e);
 						}
 
 						if (visited[w] === undefined && trail[w] !== undefined && !(e.edge_type == 'TRANSACTION_CONNECTION' && e.TransactionFlow == 'Output') && (restricted === false || (restricted === true && trail[w].vertex_type !== 'BATCH' && e.edge_type !== 'TRANSACTION_CONNECTION'))) {
->>>>>>> e16c7402
 							visited[w] = true;
 							queue.push(w);
 						}
