const graph = require('./Graph');
const Challenge = require('./Challenge');
const utilities = require('./Utilities');
const config = require('./Config');
const Blockchain = require('./BlockChainInstance');
const MessageHandler = require('./MessageHandler');
const Storage = require('./Storage');
const deasync = require('deasync-promise');
const challenger = require('./Challenger');

const log = require('./Utilities').getLogger();


class DataReplication {
    /**
   * Sends data to DH for replication
   *
   * @param data object {VERTICES, EDGES, IMPORT_ID} This is the payload to be sent
   * @return object response
   */
    static sendPayload(data) {
        return new Promise((resolve, reject) => {
            log.info('Entering sendPayload');

            const currentUnixTime = Math.floor(new Date() / 1000);
            const min10 = currentUnixTime + 120 + 60; // End of testing period
            const options = {
                dh_wallet: config.dh_wallet,
                import_id: data.data_id,
                amount: data.vertices.length + data.edges.length,
                start_time: currentUnixTime + 120,
                total_time: 10 * 60,
            };
            /*
            try {
                deasync(Blockchain.bc.increaseApproval(options.amount));
                deasync(Blockchain.bc.initiateEscrow(
                    options.dh_wallet,
                    options.import_id,
                    options.amount,
                    options.total_time,
                ));
            } catch (e) {
                console.log(e);
            }
*/
            const tests = Challenge.generateTests(
                config.dh[0], options.import_id, 10,
                options.start_time, options.start_time + 120, 16, data.encryptedVertices.vertices,
            );

            Challenge.addTests(tests).then(() => {
                challenger.startChallenging();
            }, () => {
                log.error(`Failed to generate challenges for ${config.identity}, import ID ${options.import_id}`);
            });

            const payload = {
                payload: {
                    vertices: data.encryptedVertices.vertices,
                    public_key: data.encryptedVertices.public_key,
                    edges: data.edges,
                    data_id: data.data_id,
                    dc_wallet: config.blockchain.wallet_address,
                },
            };


            // send payload to DH
<<<<<<< HEAD
            MessageHandler.sendDirectMessage('7780bc74f3c0c95fd2c2bf2d7db889d38619eb60', 'payload-request', payload)
=======

            MessageHandler.sendDirectMessage(config.dh, 'payload-request', payload)
>>>>>>> 41794e46
                .then(() => {
                    log.info(`Sent payload to ${config.dh[0]}`);
                    // save holding data config.DH_WALLET, data.data_id, payload.public_key
                    // Storage.models.holding_data.create({
                    //     dc_id: config.identity,
                    //     data_id: options.data_id,
                    //     start_time: options.start_time,
                    //     end_time: options.start_time + 120,
                    //    total_token: options.amount,
                    // });
                });
        });
    }
}

module.exports = DataReplication;<|MERGE_RESOLUTION|>--- conflicted
+++ resolved
@@ -67,12 +67,8 @@
 
 
             // send payload to DH
-<<<<<<< HEAD
-            MessageHandler.sendDirectMessage('7780bc74f3c0c95fd2c2bf2d7db889d38619eb60', 'payload-request', payload)
-=======
 
             MessageHandler.sendDirectMessage(config.dh, 'payload-request', payload)
->>>>>>> 41794e46
                 .then(() => {
                     log.info(`Sent payload to ${config.dh[0]}`);
                     // save holding data config.DH_WALLET, data.data_id, payload.public_key
