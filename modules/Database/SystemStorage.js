const sqlite3 = require('sqlite3').verbose();

class SystemStorage {

    /**
     * Creates connection with SQLite system database located in ./system.db file
     * @returns {Promise<any>}
     */
    connect() {
        return new Promise((resolve, reject) => {
<<<<<<< HEAD
            const sequelize = new Sequelize({
                host: 'localhost',
                dialect: 'sqlite',
                operatorsAliases: false,
                logging: true,

                define: {
                    timestamps: false, // true by default
                },

                pool: {
                    max: 5,
                    min: 0,
                    acquire: 30000,
                    idle: 10000,
                },
=======
            var db_connection = new sqlite3.Database('./modules/Database/system.db', (err) => {
                if (err) {
                    reject(err.message);
                } else {
                    this.db = db_connection;
        resolve(db_connection);
    }
    });
    });
    }
>>>>>>> 523e904c

    /**
     * Runs query on SQLite ot_system database
     * @param {string} query - SQLite database query
     * @param {object} params - Query parameters
     * @returns {Promise<any>}
     */
    runSystemQuery(query, params) {
        return new Promise((resolve, reject) => {
            if (!this.db) {
            reject(Error('Not connected to database'));
        } else {
            this.db.all(query, params, (err, rows) => {
                if (err) {
                    reject(err);
                } else {
                    resolve(rows);
        }
        });
        }
    });
    }
}

module.exports = SystemStorage;
<|MERGE_RESOLUTION|>--- conflicted
+++ resolved
@@ -1,42 +1,22 @@
 const sqlite3 = require('sqlite3').verbose();
 
 class SystemStorage {
-
     /**
      * Creates connection with SQLite system database located in ./system.db file
      * @returns {Promise<any>}
      */
     connect() {
         return new Promise((resolve, reject) => {
-<<<<<<< HEAD
-            const sequelize = new Sequelize({
-                host: 'localhost',
-                dialect: 'sqlite',
-                operatorsAliases: false,
-                logging: true,
-
-                define: {
-                    timestamps: false, // true by default
-                },
-
-                pool: {
-                    max: 5,
-                    min: 0,
-                    acquire: 30000,
-                    idle: 10000,
-                },
-=======
             var db_connection = new sqlite3.Database('./modules/Database/system.db', (err) => {
                 if (err) {
                     reject(err.message);
                 } else {
                     this.db = db_connection;
-        resolve(db_connection);
+                    resolve(db_connection);
+                }
+            });
+        });
     }
-    });
-    });
-    }
->>>>>>> 523e904c
 
     /**
      * Runs query on SQLite ot_system database
@@ -44,20 +24,20 @@
      * @param {object} params - Query parameters
      * @returns {Promise<any>}
      */
-    runSystemQuery(query, params) {
+    static runSystemQuery(query, params) {
         return new Promise((resolve, reject) => {
             if (!this.db) {
-            reject(Error('Not connected to database'));
-        } else {
-            this.db.all(query, params, (err, rows) => {
-                if (err) {
-                    reject(err);
-                } else {
-                    resolve(rows);
-        }
+                reject(Error('Not connected to database'));
+            } else {
+                this.db.all(query, params, (err, rows) => {
+                    if (err) {
+                        reject(err);
+                    } else {
+                        resolve(rows);
+                    }
+                });
+            }
         });
-        }
-    });
     }
 }
 
