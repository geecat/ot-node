const Utilities = require('../Utilities');
const ArangoJS = require('./Arangojs');

const log = Utilities.getLogger();

class GraphStorage {
    constructor(selectedDatabase) {
        this.selectedDatabase = selectedDatabase;
    }

    /**
     * Connecting to graph database system selected in system database
     * @returns {Promise<any>}
     */
    connect() {
        return new Promise((resolve, reject) => {
            if (!this.selectedDatabase) {
                reject(Error('Unable to connect to graph database'));
            } else {
                switch (this.selectedDatabase.database_system) {
                case 'arango_db':
                    this.db = new ArangoJS(
                        this.selectedDatabase.username,
                        this.selectedDatabase.password,
                        this.selectedDatabase.database,
                        this.selectedDatabase.host,
                        this.selectedDatabase.port,
                    );
                    resolve(this.db);
                    break;
                default:
                    log.error(this.selectedDatabase);
                    reject(Error('Unsupported graph database system'));
                }
            }
        });
    }

    /**
     * Runs query on selected database
     * @param {string} - queryString - Query string
     * @param {object} - params - Query parameters
     * @returns {Promise<any>}
     */
    runQuery(queryString, params) {
        return new Promise((resolve, reject) => {
            if (!this.db) {
                reject(Error('Not connected to graph database'));
            } else {
                this.db.runQuery(queryString, params).then((result) => {
                    resolve(result);
                }).catch((err) => {
                    reject(err);
                });
            }
        });
    }

    /**
     * Add new document into given collection on selected database
     * @param {string} - collectionName
     * @param {object} - document
     * @returns {Promise<any>}
     */
    addDocument(collectionName, document) {
        return new Promise((resolve, reject) => {
            if (!this.db) {
                reject(Error('Not connected to graph database'));
            } else {
                this.db.addDocument(collectionName, document).then((result) => {
                    resolve(result);
                }).catch((err) => {
                    reject(err);
                });
            }
        });
    }

    /**
     * Update document in selected graph database
     * @param {string} - collectionName
     * @param {object} - document
     * @returns {Promise<any>}
     */
    updateDocument(collectionName, document) {
        return new Promise((resolve, reject) => {
            if (!this.db) {
                reject(Error('Not connected to graph database'));
            } else {
                this.db.updateDocument(collectionName, document).then((result) => {
                    resolve(result);
                }).catch((err) => {
                    reject(err);
                });
            }
        });
    }

    /**
     * Get document from selected graph database
     * @param collectionName
     * @param document
     */
    getDocument(collectionName, documentKey) {
        return new Promise((resolve, reject) => {
            if (!this.db) {
                reject(Error('Not connected to graph database'));
            } else {
                this.db.getDocument(collectionName, documentKey).then((result) => {
                    resolve(result);
                }).catch((err) => {
                    reject(err);
                });
            }
        });
    }

    /**
     * Identify selected graph database
     * @returns {string}
     */
    identify() {
        return this.db.identify();
    }

    /**
     * Gets underlying database information
     * @returns database info
     */
    getDatabaseInfo() {
        return this.selectedDatabase;
    }

<<<<<<< HEAD
    addEdge(collection_name, edge, callback) {
        this.db.addDocument(collection_name, edge, callback);
    }

    addVertex(collection_name, vertex, callback) {
        this.db.addVertex(collection_name, vertex, callback);
    }

    updateDocumentImports(collection_name, document_key, import_number, callback) {
        this.db.updateDocumentImports(collection_name, document_key, import_number, callback);
=======
    /**
     * Create document collection, if collection does not exist
     * @param collectionName
     */
    createCollection(collectionName) {
        return new Promise((resolve, reject) => {
            if (!this.db) {
            reject(Error('Not connected to graph database'));
        } else {
            this.db.createCollection(collectionName).then((result) => {
                resolve(result);
        }).catch((err) => {
                reject(err);
        });
        }
    });
>>>>>>> 7ba975fb
    }
}

module.exports = GraphStorage;<|MERGE_RESOLUTION|>--- conflicted
+++ resolved
@@ -131,7 +131,6 @@
         return this.selectedDatabase;
     }
 
-<<<<<<< HEAD
     addEdge(collection_name, edge, callback) {
         this.db.addDocument(collection_name, edge, callback);
     }
@@ -142,7 +141,8 @@
 
     updateDocumentImports(collection_name, document_key, import_number, callback) {
         this.db.updateDocumentImports(collection_name, document_key, import_number, callback);
-=======
+    }
+
     /**
      * Create document collection, if collection does not exist
      * @param collectionName
@@ -150,16 +150,15 @@
     createCollection(collectionName) {
         return new Promise((resolve, reject) => {
             if (!this.db) {
-            reject(Error('Not connected to graph database'));
-        } else {
-            this.db.createCollection(collectionName).then((result) => {
-                resolve(result);
-        }).catch((err) => {
-                reject(err);
+                reject(Error('Not connected to graph database'));
+            } else {
+                this.db.createCollection(collectionName).then((result) => {
+                    resolve(result);
+                }).catch((err) => {
+                    reject(err);
+                });
+            }
         });
-        }
-    });
->>>>>>> 7ba975fb
     }
 }
 
