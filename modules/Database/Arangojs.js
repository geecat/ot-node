const { Database } = require('arangojs');
const Utilities = require('./../Utilities');
const request = require('superagent');

const IGNORE_DOUBLE_INSERT = true;

class ArangoJS {
    /**
     * Creates new object connected with ArangoDB database,
     * with connection data found in system database
     * @constructor
     * @param {string} - username
     * @param {string} - password
     * @param {string} - database
     * @param {string} - host
     * @param {number} - port
     */
    constructor(username, password, database, host, port) {
        this.db = new Database(`http://${host}:${port}`);
        this.db.useDatabase(database);
        this.db.useBasicAuth(username, password);
    }

    /**
     * Initialize database
     * @return {Promise<void>}
     */
    async initialize(allowedClasses) {
        await this.createCollection('ot_vertices');
        await this.createEdgeCollection('ot_edges');

        await Promise.all(allowedClasses.map(className => this.addVertex({
            _key: className,
            vertex_type: 'CLASS',
        })));
    }

    /**
     * Find set of vertices with _key, vertex_type and identifiers values
     * @param queryObject       Query for getting vertices
     * @returns {Promise<any>}
     */
    async findVertices(queryObject) {
        let queryString = 'FOR v IN ot_vertices ';
        const params = {};
        if (Utilities.isEmptyObject(queryObject) === false) {
            queryString += 'FILTER ';

            let count = 1;
            const filters = [];
            for (const key in queryObject) {
                if (key.match(/^[\w\d]+$/g) !== null) {
                    let searchKey;
                    if (key !== 'vertex_type' && key !== '_key') {
                        searchKey = `identifiers.${key}`;
                    } else {
                        searchKey = key;
                    }
                    const param = `param${count}`;
                    filters.push(`v.${searchKey} == @param${count}`);

                    count += 1;
                    params[param] = queryObject[key];
                }
            }
            queryString += filters.join(' AND ');
        }
        queryString += ' RETURN v';
        return this.runQuery(queryString, params);
    }

    /**
     * Finds vertices by query defined in DataLocationRequestObject
     * @param dataLocationQuery
     */
    async findImportIds(dataLocationQuery) {
        const params = {};
        const filters = [];

        let count = 1;
        let queryString = 'FOR v IN ot_vertices FILTER ';
        for (const searchRequestPart of dataLocationQuery) {
            const { path, value, opcode } = searchRequestPart;

            switch (opcode) {
            case 'EQ':
                filters.push(`v.${path} == @param${count}`);
                break;
            case 'IN':
                filters.push(`POSITION(v.${path}, @param${count}) == true`);
                break;
            default:
                throw new Error(`OPCODE ${opcode} is not defined`);
            }
            params[`param${count}`] = value;
            count += 1;
        }
        queryString += `${filters.join(' AND ')} RETURN v`;
        const results = await this.runQuery(queryString, params);
        const imports = results.reduce((prevVal, elem) => {
            for (const importId of elem.imports) {
                prevVal.add(importId);
            }
            return prevVal;
        }, new Set([]));
        return [...imports].sort();
    }

    /**
     * Finds traversal path starting from particular vertex
     * @param startVertex       Starting vertex
     * @param depth             Explicit traversal depth
     * @returns {Promise<any>}
     */
    async findTraversalPath(startVertex, depth) {
        if (startVertex === undefined || startVertex._key === undefined) {
            return [];
        }
        const queryString = `FOR vertex, edge, path
            IN 1 .. ${depth}
            OUTBOUND 'ot_vertices/${startVertex._key}'
            ot_edges
            RETURN path`;

        const rawGraph = await this.runQuery(queryString);
        return ArangoJS.convertToVirtualGraph(rawGraph);
    }

    /**
     * Transforms raw graph data to virtual one (without
     * @param rawGraph  Raw graph structure
     * @returns {{}}
     */
    static convertToVirtualGraph(rawGraph) {
        const resultList = {};
        const resultEdges = {};
        const resultVertices = {};

        for (const id in rawGraph) {
            const graph = rawGraph[id];
            if (graph.edges == null) {
                // eslint-disable-next-line no-continue
                continue;
            }

            for (const edgeId in graph.edges) {
                const edge = graph.edges[edgeId];
                if (edge !== null) {
                    // eslint-disable-next-line no-underscore-dangle,prefer-destructuring
                    edge._from = edge._from.split('/')[1];
                    // eslint-disable-next-line no-underscore-dangle,prefer-destructuring
                    edge._to = edge._to.split('/')[1];

                    delete edge._id;
                    delete edge._rev;

                    // eslint-disable-next-line  prefer-destructuring
                    const key = edge._key;
                    if (resultEdges[key] === undefined) {
                        resultEdges[key] = edge;
                    }
                }
            }

            if (graph.vertices !== undefined) {
                for (const vertexId in graph.vertices) {
                    const vertex = graph.vertices[vertexId];
                    if (vertex !== null) {
                        vertex.outbound = [];

                        delete vertex._id;
                        delete vertex._rev;

                        // eslint-disable-next-line  prefer-destructuring
                        const key = vertex._key;
                        if (resultVertices[key] === undefined) {
                            resultVertices[key] = vertex;
                        }
                    }
                }
            }
        }

        for (const vertexId in resultVertices) {
            resultList[resultVertices[vertexId]._key] = resultVertices[vertexId];
        }
        for (const edgeId in resultEdges) {
            resultList[resultEdges[edgeId]._from].outbound.push(resultEdges[edgeId]);
        }
        return {
            data: resultList,
        };
    }

    async updateImports(collectionName, document, importNumber) {
        const result = await this.getDocument(collectionName, document);
        let new_imports = [];
        if (result.imports !== undefined) {
            new_imports = result.imports;

            if (new_imports.includes(importNumber)) {
                return result;
            }
        }

        new_imports.push(importNumber);

        result.imports = new_imports;
        return this.updateDocument(collectionName, result);
    }

    /**
     * Updates document imports by ID
     * @param collectionName
     * @param senderId
     * @param uid
     * @param importNumber
     * @return {Promise<*>}
     */
    async updateDocumentImportsByUID(collectionName, senderId, uid, importNumber) {
        const result = await this.findDocumentWithMaxVersion(collectionName, senderId, uid);
        let new_imports = [];
        if (result.imports !== undefined) {
            new_imports = result.imports;

            if (new_imports.includes(importNumber)) {
                return ArangoJS._normalize(result);
            }
        }

        new_imports.push(importNumber);

        result.imports = new_imports;
        return this.updateDocument(collectionName, result);
    }

    /**
     * Updates vertex imports by ID
     * @param senderId
     * @param uid
     * @param importNumber
     * @return {Promise<*>}
     */
    async updateVertexImportsByUID(senderId, uid, importNumber) {
        return this.updateDocumentImportsByUID('ot_vertices', senderId, uid, importNumber);
    }

    /**
     * Updates edge imports by ID
     * @param senderId
     * @param uid
     * @param importNumber
     * @return {Promise<*>}
     */
    async updateEdgeImportsByUID(senderId, uid, importNumber) {
        return this.updateDocumentImportsByUID('ot_edges', senderId, uid, importNumber);
    }

    /**
     * Gets max where uid is the same and has the max version
     * @param senderId  Sender ID
     * @param uid       Vertex uid
     * @return {Promise<void>}
     */
    async findVertexWithMaxVersion(senderId, uid) {
        return this.findDocumentWithMaxVersion('ot_vertices', senderId, uid);
    }

    /**
     * Gets max where uid is the same and has the max version
     * @param senderId  Sender ID
     * @param uid       Vertex uid
     * @return {Promise<void>}
     */
    async findEdgeWithMaxVersion(senderId, uid) {
        return this.findDocumentWithMaxVersion('ot_edges', senderId, uid);
    }

    /**
     * Gets max where uid is the same and has the max version
     * @param senderId   Sender ID
     * @param uid        Vertex uid
     * @param collection Collection name
     * @return {Promise<void>}
     */
    async findDocumentWithMaxVersion(collection, senderId, uid) {
        const queryString = `FOR v IN  ${collection} ` +
            'FILTER v.identifiers.uid == @uid AND v.sender_id == @senderId ' +
            'SORT v.version DESC ' +
            'LIMIT 1 ' +
            'RETURN v';
        const params = {
            uid,
            senderId,
        };

        const result = await this.runQuery(queryString, params);
        if (result.length > 0) {
            return result[0];
        }
        return null;
    }

    /**
     * Run query on ArangoDB graph database
     * @param {string} - queryString
     * @param {object} - params
     * @returns {Promise<any>}
     */
    async runQuery(queryString, params) {
        const result = await this.db.query(queryString, params);
        const all = await result.all();
        return ArangoJS._normalize(all);
    }

    /**
     * Inserts vertex into ArangoDB graph database
     * @param {vertex} - document
     * @returns {Promise<any>}
     */
    async addVertex(vertex) {
        return this.addDocument('ot_vertices', vertex);
    }

    /**
     * Inserts edge into ArangoDB graph database
     * @param {vertex} - document
     * @returns {Promise<any>}
     */
    async addEdge(edge) {
        return this.addDocument('ot_edges', edge);
    }

    /**
     * Inserts document into ArangoDB graph database for given collection name
     * @param {string} - collectionName
     * @param {object} - document
     * @returns {Promise<any>}
     */
    async addDocument(collectionName, document) {
        if (document === undefined || document === null) { throw Error('ArangoError: invalid document type'); }
        if (collectionName === undefined || collectionName === null) { throw Error('ArangoError: invalid collection type'); }

        const collection = this.db.collection(collectionName);
        if (document.sender_id && document.identifiers && document.identifiers.uid) {
            const maxVersionDoc =
                await this.findDocumentWithMaxVersion(
                    collectionName,
                    document.sender_id,
                    document.identifiers.uid,
                );

            if (maxVersionDoc) {
                if (maxVersionDoc._key === document._key) {
                    return maxVersionDoc;
                }

                document.version = maxVersionDoc.version + 1;
                const response = await collection.save(document);
                return ArangoJS._normalize(response);
            }

            document.version = 1;
            const response = await collection.save(document);
            return ArangoJS._normalize(response);
        }
        try {
            // First check if already exist.
            const dbVertex = await this.getDocument(collectionName, document);
            return dbVertex;
        } catch (ignore) {
            const response = await collection.save(document);
            return ArangoJS._normalize(response);
        }
    }

    /**
     * Update document in ArangoDB graph database
     * @param {string} - collectionName
     * @param {object} - document
     * @returns {Promise<any>}
     */
    async updateDocument(collectionName, document) {
        const collection = this.db.collection(collectionName);
        const response = await collection.update(document._key, document);
        return ArangoJS._normalize(response);
    }

    /**
     * Get document from ArangoDB graph database
     * @param {string} - collectionName
     * @param {object} - document
     * @returns {Promise<any>}
     */
    async getDocument(collectionName, documentKey) {
        const collection = this.db.collection(collectionName);
        const response = await collection.document(documentKey);
        return ArangoJS._normalize(response);
    }


    /**
     * Identify selected database as ArangoJS
     * @returns {string} - Graph database identifier string
     */
    identify() {
        return 'ArangoJS';
    }

    /**
    * Get ArangoDB version
    * @param {string} - host
    * @param {string} - port
    * @param {string} - username
    * @param {string} - password
    * @returns {Promise<any>}
    */
    async version(host, port, username, password) {
        const result = await request
            .get(`http://${host}:${port}/_api/version`)
            .auth(username, password);

        try {
            if (result.status === 200) {
                return result.body.version;
            }
        } catch (error) {
            throw Error(`Failed to contact arangodb${error}`);
        }
    }

    /**
     * Create document collection, if collection does not exist
     * @param collectionName
     */
    async createCollection(collectionName) {
        const collection = this.db.collection(collectionName);
        try {
            await collection.create();
            return 'Collection created';
        } catch (err) {
            const errorCode = err.response.body.code;
            if (errorCode === 409 && IGNORE_DOUBLE_INSERT) {
                return 'Double insert';
            }
            throw err;
        }
    }

    /**
     * Deletes the collection in the database.
     * @param collectionName
     */
    async dropCollection(collectionName) {
        if (collectionName === undefined || collectionName === null) { throw Error('ArangoError: invalid collection type'); }
        const collection = this.db.collection(collectionName);
        try {
            await collection.drop();
            return 'Collection is now deleted';
        } catch (err) {
            throw err;
        }
    }

    async createEdgeCollection(collectionName) {
        const collection = this.db.edgeCollection(collectionName);
        try {
            await collection.create();
            return 'Edge collection created';
        } catch (err) {
            const errorCode = err.response.body.code;
            if (errorCode === 409 && IGNORE_DOUBLE_INSERT) {
                return 'Double insert';
            }
            throw err;
        }
    }

<<<<<<< HEAD
    async findVerticesByImportId(import_id) {
=======
    /**
     * Gets the count of documents in collection.
     * @param collectionName
     */
    async getDocumentsCount(collectionName) {
        if (collectionName === undefined || collectionName === null) { throw Error('ArangoError: invalid collection name'); }
        const collection = this.db.collection(collectionName);
        try {
            const data = await collection.count();
            return data.count;
        } catch (err) {
            throw err;
        }
    }

    async findVerticesByImportId(data_id) {
>>>>>>> 593d5321
        const queryString = 'FOR v IN ot_vertices FILTER POSITION(v.imports, @importId, false) != false SORT v._key RETURN v';
        const params = { importId: import_id };
        return this.runQuery(queryString, params);
    }

    async findObjectClassVertices() {
        const queryString = 'FOR v IN ot_vertices FILTER v.data == null SORT v._key RETURN v';
        return this.runQuery(queryString, {});
    }

    async findEdgesByImportId(import_id) {
        const queryString = 'FOR v IN ot_edges FILTER v.imports != null and POSITION(v.imports, @importId, false) != false SORT v._key RETURN v';
        const params = { importId: import_id };
        return this.runQuery(queryString, params);
    }

    /**
     * Find event based on ID and bizStep
     * Note: based on bizStep we define INPUT(shipping) or OUTPUT(receiving)
     * @param senderId      Sender ID
     * @param partnerId     Partner ID
     * @param documentId    Document ID
     * @param bizStep       BizStep value
     * @return {Promise}
     */
    async findEvent(senderId, partnerId, documentId, bizStep) {
        const queryString = 'FOR v IN ot_vertices ' +
            'FILTER v.identifiers.document_id == @documentId AND @senderId in v.partner_id AND v.sender_id in @partnerId ' +
            'RETURN v';
        const params = {
            partnerId,
            documentId,
            senderId,
        };
        const result = await this.runQuery(queryString, params);
        return result.filter(event => event.data.bizStep && event.data.bizStep.endsWith(bizStep));
    }

    /**
     * Normalize properties returned from Arango
     * @param document
     * @returns {*}
     * @private
     */
    static _normalize(data) {
        if (typeof data === 'object') {
            delete data._id;
            delete data._rev;
            delete data._oldRev;
        } else {
            for (const k of data) {
                ArangoJS._normalize(k);
            }
        }
        return data;
    }
}

module.exports = ArangoJS;<|MERGE_RESOLUTION|>--- conflicted
+++ resolved
@@ -2,6 +2,7 @@
 const Utilities = require('./../Utilities');
 const request = require('superagent');
 
+const log = Utilities.getLogger();
 const IGNORE_DOUBLE_INSERT = true;
 
 class ArangoJS {
@@ -70,43 +71,6 @@
     }
 
     /**
-     * Finds vertices by query defined in DataLocationRequestObject
-     * @param dataLocationQuery
-     */
-    async findImportIds(dataLocationQuery) {
-        const params = {};
-        const filters = [];
-
-        let count = 1;
-        let queryString = 'FOR v IN ot_vertices FILTER ';
-        for (const searchRequestPart of dataLocationQuery) {
-            const { path, value, opcode } = searchRequestPart;
-
-            switch (opcode) {
-            case 'EQ':
-                filters.push(`v.${path} == @param${count}`);
-                break;
-            case 'IN':
-                filters.push(`POSITION(v.${path}, @param${count}) == true`);
-                break;
-            default:
-                throw new Error(`OPCODE ${opcode} is not defined`);
-            }
-            params[`param${count}`] = value;
-            count += 1;
-        }
-        queryString += `${filters.join(' AND ')} RETURN v`;
-        const results = await this.runQuery(queryString, params);
-        const imports = results.reduce((prevVal, elem) => {
-            for (const importId of elem.imports) {
-                prevVal.add(importId);
-            }
-            return prevVal;
-        }, new Set([]));
-        return [...imports].sort();
-    }
-
-    /**
      * Finds traversal path starting from particular vertex
      * @param startVertex       Starting vertex
      * @param depth             Explicit traversal depth
@@ -476,9 +440,6 @@
         }
     }
 
-<<<<<<< HEAD
-    async findVerticesByImportId(import_id) {
-=======
     /**
      * Gets the count of documents in collection.
      * @param collectionName
@@ -495,20 +456,24 @@
     }
 
     async findVerticesByImportId(data_id) {
->>>>>>> 593d5321
         const queryString = 'FOR v IN ot_vertices FILTER POSITION(v.imports, @importId, false) != false SORT v._key RETURN v';
-        const params = { importId: import_id };
+
+        if (typeof data_id !== 'number') {
+            data_id = parseInt(data_id, 10);
+        }
+
+        const params = { importId: data_id };
         return this.runQuery(queryString, params);
     }
 
-    async findObjectClassVertices() {
-        const queryString = 'FOR v IN ot_vertices FILTER v.data == null SORT v._key RETURN v';
-        return this.runQuery(queryString, {});
-    }
-
-    async findEdgesByImportId(import_id) {
+    async findEdgesByImportId(data_id) {
         const queryString = 'FOR v IN ot_edges FILTER v.imports != null and POSITION(v.imports, @importId, false) != false SORT v._key RETURN v';
-        const params = { importId: import_id };
+
+        if (typeof data_id !== 'number') {
+            data_id = parseInt(data_id, 10);
+        }
+
+        const params = { importId: data_id };
         return this.runQuery(queryString, params);
     }
 
