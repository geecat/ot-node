--- conflicted
+++ resolved
@@ -2,11 +2,6 @@
 var config = require('./config');
 var ipaddr = require('ipaddr.js');
 var sha3 = require('solidity-sha3').default;
-<<<<<<< HEAD
-var net = require('net');
-var natpmp = require('nat-pmp');
-
-=======
 // eslint-disable-next-line no-unused-vars
 var net = require('net');
 // eslint-disable-next-line no-unused-vars
@@ -17,7 +12,6 @@
 log.add(log.transports.File, { filename: 'log.log', colorize: true, prettyPrint: true });
 log.remove(log.transports.Console);
 log.add(log.transports.Console, {colorize: true});
->>>>>>> 99a274c2
 
 module.exports = function () {
 
@@ -80,8 +74,6 @@
 
 			return sortedObj;
 		},
-<<<<<<< HEAD
-=======
 
 		getRandomIntRange: function (min, max) {
 			return _.random(min,max);
@@ -90,7 +82,6 @@
 		getLogger() {
 			return log;
 		}
->>>>>>> 99a274c2
 	};
 
 	return utilities;
