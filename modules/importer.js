// External modules
const PythonShell = require('python-shell');
const utilities = require('./Utilities');
const MerkleTree = require('./Merkle');
const Graph = require('./Graph');
const ImportUtilities = require('./ImportUtilities');
const Queue = require('better-queue');

class Importer {
    constructor(ctx) {
        this.gs1Importer = ctx.gs1Importer;
        this.wotImporter = ctx.wotImporter;
        this.graphStorage = ctx.graphStorage;
        this.log = ctx.logger;

        this.queue = new Queue((async (args, cb) => {
            const { type, data, future } = args;
            let response;
            if (type === 'JSON') {
                response = await this._importJSON(data);
            } else if (type === 'WOT_JSON_FILE') {
                response = await this._importWOT(data);
            } else if (type === 'GS1_XML_FILE') {
                response = await this._importXMLgs1(data);
            } else {
                future.reject(new Error(`Import type ${type} is not defined.`));
                return;
            }
            future.resolve(response);
            cb();
        }), { concurrent: 1 });
    }

    /**
     * Various types of import
     * @param type
     * @param data
     * @return {Promise<void>}
     * @private
     */
    _import(type, data) {
        return new Promise((resolve, reject) => {
            this.queue.push({
                type,
                data,
                future: {
                    resolve, reject,
                },
            });
        });
    }

    async importJSON(json_document) {
        return this._import('JSON', json_document);
    }

    async _importJSON(json_document) {
        this.log.info('Entering importJSON');
        const { vertices, edges, import_id } = json_document;

        this.log.trace('Vertex importing');

        // TODO: Use transaction here.
        await Promise.all(vertices.map(vertex => this.graphStorage.addVertex(vertex))
            .concat(edges.map(edge => this.graphStorage.addEdge(edge))));
        await Promise.all(vertices.map(vertex => this.graphStorage.updateImports('ot_vertices', vertex, import_id))
            .concat(edges.map(edge => this.graphStorage.updateImports('ot_edges', edge, import_id))));

        this.log.info('JSON import complete');
    }
<<<<<<< HEAD
=======

    // eslint-disable-next-line no-shadow
    async _importXML(ot_xml_document, callback) {
        const options = {
            mode: 'text',
            pythonPath: 'python3',
            scriptPath: 'importers/',
            args: [ot_xml_document],
        };

        PythonShell.run('v1.5.py', options, (stderr, stdout) => {
            if (stderr) {
                this.log.info(stderr);
                utilities.executeCallback(callback, {
                    message: 'Import failure',
                    data: [],
                });
                return;
            }
            this.log.info('[DC] Import complete');
            const result = JSON.parse(stdout);
            // eslint-disable-next-line  prefer-destructuring
            const vertices = result.vertices;

            // eslint-disable-next-line  prefer-destructuring
            const edges = result.edges;
            const { import_id } = result;

            const leaves = [];
            const hash_pairs = [];

            for (const i in vertices) {
                // eslint-disable-next-line max-len
                leaves.push(utilities.sha3(utilities.sortObject({ identifiers: vertices[i].identifiers, data: vertices[i].data })));
                // eslint-disable-next-line no-underscore-dangle
                hash_pairs.push({ key: vertices[i]._key, hash: utilities.sha3({ identifiers: vertices[i].identifiers, data: vertices[i].data }) }); // eslint-disable-line max-len
            }

            const tree = new MerkleTree(hash_pairs);
            const root_hash = tree.root();

            this.log.info(`Import id: ${import_id}`);
            this.log.info(`Import hash: ${root_hash}`);

            utilities.executeCallback(callback, {
                message: 'Import success',
                data: [],
            });
        });
    }

    /**
     * Process successfull import
     * @param result  Import result
     * @return {Promise<>}
     */
>>>>>>> 6eefeeba
    async afterImport(result) {
        this.log.info('[DC] Import complete');

        let {
            vertices, edges,
        } = result;

        const {
            import_id, wallet,
        } = result;

        edges = Graph.sortVertices(edges);
        vertices = Graph.sortVertices(vertices);
        const merkle = await ImportUtilities.merkleStructure(vertices, edges);

        this.log.info(`Import id: ${import_id}`);
        this.log.info(`Import hash: ${merkle.tree.getRoot()}`);
        return {
            import_id,
            root_hash: merkle.tree.getRoot(),
            total_documents: merkle.hashPairs.length,
            vertices,
            edges,
            wallet,
        };
    }

    async importWOT(document) {
        return this._import('WOT_JSON_FILE', document);
    }

    async _importWOT(document) {
        try {
            const result = await this.wotImporter.parse(document);
            return {
                response: await this.afterImport(result),
                error: null,
            };
        } catch (error) {
            this.log.error(`Import error: ${error}.`);
            const errorObject = { message: error.toString(), status: error.status };
            return {
                response: null,
                error: errorObject,
            };
        }
    }

    async importXMLgs1(document) {
        return this._import('GS1_XML_FILE', document);
    }

    async _importXMLgs1(ot_xml_document) {
        try {
            const result = await this.gs1Importer.parseGS1(ot_xml_document);
            return {
                response: await this.afterImport(result),
                error: null,
            };
        } catch (error) {
            this.log.error(`Import error: ${error}.`);
            const errorObject = { message: error.toString(), status: error.status };
            return {
                response: null,
                error: errorObject,
            };
        }
    }
}

module.exports = Importer;
<|MERGE_RESOLUTION|>--- conflicted
+++ resolved
@@ -1,5 +1,4 @@
 // External modules
-const PythonShell = require('python-shell');
 const utilities = require('./Utilities');
 const MerkleTree = require('./Merkle');
 const Graph = require('./Graph');
@@ -68,65 +67,12 @@
 
         this.log.info('JSON import complete');
     }
-<<<<<<< HEAD
-=======
-
-    // eslint-disable-next-line no-shadow
-    async _importXML(ot_xml_document, callback) {
-        const options = {
-            mode: 'text',
-            pythonPath: 'python3',
-            scriptPath: 'importers/',
-            args: [ot_xml_document],
-        };
-
-        PythonShell.run('v1.5.py', options, (stderr, stdout) => {
-            if (stderr) {
-                this.log.info(stderr);
-                utilities.executeCallback(callback, {
-                    message: 'Import failure',
-                    data: [],
-                });
-                return;
-            }
-            this.log.info('[DC] Import complete');
-            const result = JSON.parse(stdout);
-            // eslint-disable-next-line  prefer-destructuring
-            const vertices = result.vertices;
-
-            // eslint-disable-next-line  prefer-destructuring
-            const edges = result.edges;
-            const { import_id } = result;
-
-            const leaves = [];
-            const hash_pairs = [];
-
-            for (const i in vertices) {
-                // eslint-disable-next-line max-len
-                leaves.push(utilities.sha3(utilities.sortObject({ identifiers: vertices[i].identifiers, data: vertices[i].data })));
-                // eslint-disable-next-line no-underscore-dangle
-                hash_pairs.push({ key: vertices[i]._key, hash: utilities.sha3({ identifiers: vertices[i].identifiers, data: vertices[i].data }) }); // eslint-disable-line max-len
-            }
-
-            const tree = new MerkleTree(hash_pairs);
-            const root_hash = tree.root();
-
-            this.log.info(`Import id: ${import_id}`);
-            this.log.info(`Import hash: ${root_hash}`);
-
-            utilities.executeCallback(callback, {
-                message: 'Import success',
-                data: [],
-            });
-        });
-    }
 
     /**
      * Process successfull import
      * @param result  Import result
      * @return {Promise<>}
      */
->>>>>>> 6eefeeba
     async afterImport(result) {
         this.log.info('[DC] Import complete');
 
