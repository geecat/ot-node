// External modules
const utilities = require('./Utilities');
const MerkleTree = require('./Merkle');
const Graph = require('./Graph');
const ImportUtilities = require('./ImportUtilities');
<<<<<<< HEAD
const { Lock } = require('semaphore-async-await');
=======
const Queue = require('better-queue');
>>>>>>> 2e0e1fc1

class Importer {
    constructor(ctx) {
        this.gs1Importer = ctx.gs1Importer;
        this.wotImporter = ctx.wotImporter;
        this.graphStorage = ctx.graphStorage;
        this.log = ctx.logger;
<<<<<<< HEAD
        this.lock = new Lock();
    }

    async importJSON(json_document) {
        this.log.info('Entering importJSON');
        const { vertices, edges, import_id } = json_document;

=======

        this.queue = new Queue((async (args, cb) => {
            const { type, data, future } = args;
            let response;
            if (type === 'JSON') {
                response = await this._importJSON(data);
            } else if (type === 'WOT_JSON_FILE') {
                response = await this._importWOT(data);
            } else if (type === 'GS1_XML_FILE') {
                response = await this._importXMLgs1(data);
            } else {
                future.reject(new Error(`Import type ${type} is not defined.`));
                return;
            }
            future.resolve(response);
            cb();
        }), { concurrent: 1 });
    }

    /**
     * Various types of import
     * @param type
     * @param data
     * @return {Promise<void>}
     * @private
     */
    _import(type, data) {
        return new Promise((resolve, reject) => {
            this.queue.push({
                type,
                data,
                future: {
                    resolve, reject,
                },
            });
        });
    }

    async importJSON(json_document) {
        return this._import('JSON', json_document);
    }

    async _importJSON(json_document) {
        this.log.info('Entering importJSON');
        const { vertices, edges, import_id } = json_document;

>>>>>>> 2e0e1fc1
        this.log.trace('Vertex importing');

        // TODO: Use transaction here.
        await Promise.all(vertices.map(vertex => this.graphStorage.addVertex(vertex))
            .concat(edges.map(edge => this.graphStorage.addEdge(edge))));
        await Promise.all(vertices.map(vertex => this.graphStorage.updateImports('ot_vertices', vertex, import_id))
            .concat(edges.map(edge => this.graphStorage.updateImports('ot_edges', edge, import_id))));

<<<<<<< HEAD
        this.lock.release();

        this.log.info('JSON import complete');
    }

    // eslint-disable-next-line no-shadow
    async importXML(ot_xml_document, callback) {
        const options = {
            mode: 'text',
            pythonPath: 'python3',
            scriptPath: 'importers/',
            args: [ot_xml_document],
        };

        PythonShell.run('v1.5.py', options, (stderr, stdout) => {
            if (stderr) {
                this.log.info(stderr);
                utilities.executeCallback(callback, {
                    message: 'Import failure',
                    data: [],
                });
                return;
            }
            this.log.info('[DC] Import complete');
            const result = JSON.parse(stdout);
            // eslint-disable-next-line  prefer-destructuring
            const vertices = result.vertices;

            // eslint-disable-next-line  prefer-destructuring
            const edges = result.edges;
            const { import_id } = result;

            const leaves = [];
            const hash_pairs = [];

            for (const i in vertices) {
                // eslint-disable-next-line max-len
                leaves.push(utilities.sha3(utilities.sortObject({ identifiers: vertices[i].identifiers, data: vertices[i].data })));
                // eslint-disable-next-line no-underscore-dangle
                hash_pairs.push({ key: vertices[i]._key, hash: utilities.sha3({ identifiers: vertices[i].identifiers, data: vertices[i].data }) }); // eslint-disable-line max-len
            }

            const tree = new MerkleTree(hash_pairs);
            const root_hash = tree.root();

            this.log.info(`Import id: ${import_id}`);
            this.log.info(`Import hash: ${root_hash}`);
=======
        this.log.info('JSON import complete');
    }

    /**
     * Process successfull import
     * @param result  Import result
     * @return {Promise<>}
     */
    async afterImport(result) {
        this.log.info('[DC] Import complete');

        let {
            vertices, edges,
        } = result;
>>>>>>> 2e0e1fc1

        const {
            import_id, wallet,
        } = result;

<<<<<<< HEAD
    /**
     * Process successfull import
     * @param result  Import result
     * @return {Promise<>}
     */
    async afterImport(result) {
        this.log.info('[DC] Import complete');

        let {
            vertices, edges,
        } = result;

        const {
            import_id, wallet,
        } = result;

        edges = Graph.sortVertices(edges);
        vertices = Graph.sortVertices(vertices);
        const merkle = await ImportUtilities.merkleStructure(vertices, edges);

=======
        edges = Graph.sortVertices(edges);
        vertices = Graph.sortVertices(vertices);
        const merkle = await ImportUtilities.merkleStructure(vertices, edges);

>>>>>>> 2e0e1fc1
        this.log.info(`Import id: ${import_id}`);
        this.log.info(`Import hash: ${merkle.tree.getRoot()}`);
        return {
            import_id,
            root_hash: merkle.tree.getRoot(),
            total_documents: merkle.hashPairs.length,
            vertices,
            edges,
            wallet,
        };
    }

    async importWOT(document) {
        return this._import('WOT_JSON_FILE', document);
    }

    async _importWOT(document) {
        try {
            const result = await this.wotImporter.parse(document);
            return {
                response: await this.afterImport(result),
                error: null,
            };
        } catch (error) {
            this.log.error(`Import error: ${error}.`);
            const errorObject = { message: error.toString(), status: error.status };
            return {
                response: null,
                error: errorObject,
            };
        }
    }

    async importXMLgs1(document) {
        return this._import('GS1_XML_FILE', document);
    }

    async _importXMLgs1(ot_xml_document) {
        try {
            const result = await this.gs1Importer.parseGS1(ot_xml_document);
            return {
                response: await this.afterImport(result),
                error: null,
            };
        } catch (error) {
            this.log.error(`Import error: ${error}.`);
            const errorObject = { message: error.toString(), status: error.status };
            return {
                response: null,
                error: errorObject,
            };
        }
    }
}

module.exports = Importer;
<|MERGE_RESOLUTION|>--- conflicted
+++ resolved
@@ -3,11 +3,7 @@
 const MerkleTree = require('./Merkle');
 const Graph = require('./Graph');
 const ImportUtilities = require('./ImportUtilities');
-<<<<<<< HEAD
-const { Lock } = require('semaphore-async-await');
-=======
 const Queue = require('better-queue');
->>>>>>> 2e0e1fc1
 
 class Importer {
     constructor(ctx) {
@@ -15,15 +11,6 @@
         this.wotImporter = ctx.wotImporter;
         this.graphStorage = ctx.graphStorage;
         this.log = ctx.logger;
-<<<<<<< HEAD
-        this.lock = new Lock();
-    }
-
-    async importJSON(json_document) {
-        this.log.info('Entering importJSON');
-        const { vertices, edges, import_id } = json_document;
-
-=======
 
         this.queue = new Queue((async (args, cb) => {
             const { type, data, future } = args;
@@ -70,7 +57,6 @@
         this.log.info('Entering importJSON');
         const { vertices, edges, import_id } = json_document;
 
->>>>>>> 2e0e1fc1
         this.log.trace('Vertex importing');
 
         // TODO: Use transaction here.
@@ -79,76 +65,9 @@
         await Promise.all(vertices.map(vertex => this.graphStorage.updateImports('ot_vertices', vertex, import_id))
             .concat(edges.map(edge => this.graphStorage.updateImports('ot_edges', edge, import_id))));
 
-<<<<<<< HEAD
-        this.lock.release();
-
         this.log.info('JSON import complete');
     }
 
-    // eslint-disable-next-line no-shadow
-    async importXML(ot_xml_document, callback) {
-        const options = {
-            mode: 'text',
-            pythonPath: 'python3',
-            scriptPath: 'importers/',
-            args: [ot_xml_document],
-        };
-
-        PythonShell.run('v1.5.py', options, (stderr, stdout) => {
-            if (stderr) {
-                this.log.info(stderr);
-                utilities.executeCallback(callback, {
-                    message: 'Import failure',
-                    data: [],
-                });
-                return;
-            }
-            this.log.info('[DC] Import complete');
-            const result = JSON.parse(stdout);
-            // eslint-disable-next-line  prefer-destructuring
-            const vertices = result.vertices;
-
-            // eslint-disable-next-line  prefer-destructuring
-            const edges = result.edges;
-            const { import_id } = result;
-
-            const leaves = [];
-            const hash_pairs = [];
-
-            for (const i in vertices) {
-                // eslint-disable-next-line max-len
-                leaves.push(utilities.sha3(utilities.sortObject({ identifiers: vertices[i].identifiers, data: vertices[i].data })));
-                // eslint-disable-next-line no-underscore-dangle
-                hash_pairs.push({ key: vertices[i]._key, hash: utilities.sha3({ identifiers: vertices[i].identifiers, data: vertices[i].data }) }); // eslint-disable-line max-len
-            }
-
-            const tree = new MerkleTree(hash_pairs);
-            const root_hash = tree.root();
-
-            this.log.info(`Import id: ${import_id}`);
-            this.log.info(`Import hash: ${root_hash}`);
-=======
-        this.log.info('JSON import complete');
-    }
-
-    /**
-     * Process successfull import
-     * @param result  Import result
-     * @return {Promise<>}
-     */
-    async afterImport(result) {
-        this.log.info('[DC] Import complete');
-
-        let {
-            vertices, edges,
-        } = result;
->>>>>>> 2e0e1fc1
-
-        const {
-            import_id, wallet,
-        } = result;
-
-<<<<<<< HEAD
     /**
      * Process successfull import
      * @param result  Import result
@@ -169,12 +88,6 @@
         vertices = Graph.sortVertices(vertices);
         const merkle = await ImportUtilities.merkleStructure(vertices, edges);
 
-=======
-        edges = Graph.sortVertices(edges);
-        vertices = Graph.sortVertices(vertices);
-        const merkle = await ImportUtilities.merkleStructure(vertices, edges);
-
->>>>>>> 2e0e1fc1
         this.log.info(`Import id: ${import_id}`);
         this.log.info(`Import hash: ${merkle.tree.getRoot()}`);
         return {
