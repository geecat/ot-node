// External modules
const PythonShell = require('python-shell');
const utilities = require('./Utilities');
const fs = require('fs');
const config = require('./Config');
const Mtree = require('./mtree')();
const Storage = require('./Storage');
const async = require('async');
const deasync = require('deasync-promise');
const GSdb = require('./GraphStorageInstance');
const replication = require('./Challenge');
const Transactions = require('./Blockchain/Ethereum/Transactions');
const gs1 = require('./gs1-importer')();
var Web3 = require('web3');

const log = utilities.getLogger();

module.exports = () => {
    const importer = {

        importJSON(json_document, callback) {
            return new Promise((resolve, reject) => {
                log.info('Entering importJSON');
                const graph = json_document;
<<<<<<< HEAD

=======
>>>>>>> 909f01cc
                deasync(GSdb.db.createCollection('ot_vertices'));
                deasync(GSdb.db.createCollection('ot_edges'));

                // eslint-disable-next-line  prefer-destructuring
                const vertices = graph.vertices;
                // eslint-disable-next-line  prefer-destructuring
                const edges = graph.edges;
                const data_id = graph.import_id;
<<<<<<< HEAD
                async.each(
                    vertices, (vertex, next) => {
                        log.trace('Vertex importing');
                        GSdb.db.addDocument('ot_vertices', vertex)
                            .then(() => GSdb.db.updateDocumentImports('ot_vertices', vertex, data_id))
                            .then(() => {
                                next();
                            });

                        // GSdb.db.addDocument('ot_vertices', vertex).then(() => {
                        //     console.log('Vertex added');
                        //     GSdb.db.updateDocumentImports('ot_vertices', vertex, data_id).then(() => {
                        //         console.log('Vertex imported');
                        //         next();
                        //     }).catch((err) => {
                        //         reject(err);
                        //     });
                        // }).catch((err) => {
                        //     reject(err);
                        // });
=======

                async.each(
                    vertices, (vertex, next) => {
                        GSdb.db.addDocument('ot_vertices', vertex).then(() => {
                            GSdb.db.updateDocumentImports('ot_vertices', vertex, data_id).then(() => {
                                next();
                            }).catch((err) => {
                                reject(err);
                            });
                        }).catch((err) => {
                            reject(err);
                        });
>>>>>>> 909f01cc
                    }
                    , () => {
                        async.each(edges, (edge, next   ) => {
                            GSdb.db.addDocument('ot_edges', edge).then((import_status) => {
                                GSdb.db.updateDocumentImports('ot_edges', edge, data_id).then((update_status) => {
                                    next();
                                }).catch((err) => {
                                    reject(err);
                                });
                            });
                        }, () => {
                            log.info('JSON import complete');
                            resolve('success');
                        });
                    },
                );
            });
        },

        // eslint-disable-next-line no-shadow
        importXML: async function async(ot_xml_document, callback) {
            const options = {
                mode: 'text',
                pythonPath: 'python3',
                scriptPath: 'importers/',
                args: [ot_xml_document],
            };

            PythonShell.run('v1.5.py', options, (stderr, stdout) => {
                if (stderr) {
                    log.info(stderr);
                    utilities.executeCallback(callback, {
                        message: 'Import failure',
                        data: [],
                    });
                    return;
                }
                log.info('[DC] Import complete');
                const result = JSON.parse(stdout);
                // eslint-disable-next-line  prefer-destructuring
                const vertices = result.vertices;

                // eslint-disable-next-line  prefer-destructuring
                const edges = result.edges;
                const data_id = result.import_id;

                const leaves = [];
                const hash_pairs = [];

                for (const i in vertices) {
                    // eslint-disable-next-line max-len
                    leaves.push(utilities.sha3(utilities.sortObject({ identifiers: vertices[i].identifiers, data: vertices[i].data })));
                    // eslint-disable-next-line no-underscore-dangle
                    hash_pairs.push({ key: vertices[i]._key, hash: utilities.sha3({ identifiers: vertices[i].identifiers, data: vertices[i].data }) }); // eslint-disable-line max-len
                }

                const tree = new Mtree(hash_pairs);
                const root_hash = tree.root();

                log.info(`Import id: ${data_id}`);
                log.info(`Import hash: ${root_hash}`);

                utilities.executeCallback(callback, {
                    message: 'Import success',
                    data: [],
                });
            });
        },

        importXMLgs1(ot_xml_document) {
            return new Promise((resolve, reject) => {
                gs1.parseGS1(ot_xml_document, (response) => {
                    log.info('[DC] Import complete');


                    const result = response;
                    // eslint-disable-next-line  prefer-destructuring
                    const vertices = result.vertices;
                    // eslint-disable-next-line  prefer-destructuring
                    const edges = result.edges;
                    const data_id = result.import_id;

                    const leaves = [];
                    const hash_pairs = [];

                    for (const i in vertices) {
                        // eslint-disable-next-line max-len
                        leaves.push(utilities.sha3(utilities.sortObject({
                            identifiers: vertices[i].identifiers,
                            data: vertices[i].data,
                        })));
                        // eslint-disable-next-line no-underscore-dangle
                        hash_pairs.push({
                            key: vertices[i]._key,
                            hash: utilities.sha3({
                                identifiers: vertices[i].identifiers,
                                data: vertices[i].data,
                            }),
                        }); // eslint-disable-line max-len
                    }

                    const tree = new Mtree(hash_pairs);
                    const root_hash = utilities.sha3(tree.root());

                    log.info(`Import id: ${data_id}`);
                    log.info(`Import hash: ${root_hash}`);
                    resolve({
                        data_id,
                        root_hash,
                        total_documents: hash_pairs.length,
                        vertices,
                        edges,
                    });
                });
            });
        },

    };

    return importer;
};<|MERGE_RESOLUTION|>--- conflicted
+++ resolved
@@ -22,19 +22,15 @@
             return new Promise((resolve, reject) => {
                 log.info('Entering importJSON');
                 const graph = json_document;
-<<<<<<< HEAD
 
-=======
->>>>>>> 909f01cc
                 deasync(GSdb.db.createCollection('ot_vertices'));
-                deasync(GSdb.db.createCollection('ot_edges'));
+                deasync(GSdb.db.createEdgeCollection('ot_edges'));
 
                 // eslint-disable-next-line  prefer-destructuring
                 const vertices = graph.vertices;
                 // eslint-disable-next-line  prefer-destructuring
                 const edges = graph.edges;
                 const data_id = graph.import_id;
-<<<<<<< HEAD
                 async.each(
                     vertices, (vertex, next) => {
                         log.trace('Vertex importing');
@@ -55,20 +51,6 @@
                         // }).catch((err) => {
                         //     reject(err);
                         // });
-=======
-
-                async.each(
-                    vertices, (vertex, next) => {
-                        GSdb.db.addDocument('ot_vertices', vertex).then(() => {
-                            GSdb.db.updateDocumentImports('ot_vertices', vertex, data_id).then(() => {
-                                next();
-                            }).catch((err) => {
-                                reject(err);
-                            });
-                        }).catch((err) => {
-                            reject(err);
-                        });
->>>>>>> 909f01cc
                     }
                     , () => {
                         async.each(edges, (edge, next   ) => {
