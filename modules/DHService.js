--- conflicted
+++ resolved
@@ -46,13 +46,7 @@
     ) {
         try {
             // Check if mine offer and if so ignore it.
-<<<<<<< HEAD
             const offerModel = await Models.offers.findOne({ where: { import_id: importId } });
-            if (offerModel) {
-                const offer = offerModel.get({ plain: true });
-                this.log.trace(`Mine offer (ID ${offer.data_hash}). Ignoring.`);
-=======
-            const offerModel = await Models.offers.findOne({ where: { id: importId } });
             if (offerModel) {
                 const offer = offerModel.get({ plain: true });
                 this.log.trace(`Mine offer (ID ${offer.data_hash}). Ignoring.`);
@@ -64,7 +58,6 @@
             });
             if (holdingData) {
                 this.log.trace(`I've already stored data for root hash ${dataHash}. Ignoring.`);
->>>>>>> 2e0e1fc1
                 return;
             }
 
@@ -103,11 +96,6 @@
                 return;
             }
 
-<<<<<<< HEAD
-            const maxDataSizeBytes = new BN(this.config.dh_max_data_size_bytes, 10);
-
-=======
->>>>>>> 2e0e1fc1
             const profile = await this.blockchain.getProfile(this.config.node_wallet);
 
             maxTokenAmount = new BN(maxTokenAmount);
@@ -128,14 +116,6 @@
 
             if (minStakeAmount.gt(myStake)) {
                 this.log.info(`Skipping offer ${importId}. Stake too high.`);
-<<<<<<< HEAD
-                return;
-            }
-
-            if (maxDataSizeBytes.lt(dataSizeBytes)) {
-                this.log.trace(`Skipping offer because of data size. Offer data size in bytes is ${dataSizeBytes}.`);
-=======
->>>>>>> 2e0e1fc1
                 return;
             }
 
@@ -248,18 +228,6 @@
      * @return {Promise<void>}
      */
     async handleImport(data) {
-<<<<<<< HEAD
-        /*
-            payload: {
-                edges,
-                import_id
-                dc_wallet,
-                public_key,
-                vertices,
-            },
-         */
-=======
->>>>>>> 2e0e1fc1
         const bidModel = await Models.bids.findOne({ where: { import_id: data.import_id } });
         if (!bidModel) {
             this.log.warn(`Couldn't find bid for import ID ${data.import_id}.`);
@@ -312,30 +280,6 @@
 
             const epk = Encryption.packEPK(keyPair.publicKey);
             const epkChecksum = Encryption.calculateDataChecksum(epk, 0, 0, 0);
-<<<<<<< HEAD
-
-            this.log.important('Send root hashes and checksum to blockchain.');
-            await this.blockchain.addRootHashAndChecksum(
-                data.import_id,
-                litigationRootHash, distributionHash, epkChecksum,
-            );
-
-            // Store holding information and generate keys for eventual
-            // data replication.
-            const holdingData = await Models.holding_data.create({
-                id: data.import_id,
-                source_wallet: bid.dc_wallet,
-                data_public_key: data.public_key,
-                distribution_public_key: keyPair.privateKey,
-                distribution_private_key: keyPair.privateKey,
-                epk,
-            });
-
-            if (!holdingData) {
-                this.log.warn('Failed to store holding data info.');
-            }
-
-=======
 
             this.log.important('Send root hashes and checksum to blockchain.');
             await this.blockchain.addRootHashAndChecksum(
@@ -361,7 +305,6 @@
                 this.log.warn('Failed to store holding data info.');
             }
 
->>>>>>> 2e0e1fc1
             this.log.important('Replication finished. Send data to DC for verification.');
             this.network.kademlia().verifyImport({
                 epk,
@@ -478,283 +421,6 @@
         if (!networkReplyModel) {
             this.log.error('Failed to create new network reply model.');
             throw Error('Internal error.');
-<<<<<<< HEAD
-        }
-
-        const messageResponse = {
-            id: message.id,
-            replyId: networkReplyModel.id,
-            wallet,
-            nodeId,
-            imports,
-            dataSize,
-            dataPrice,
-            stakeFactor,
-        };
-
-        const messageResponseSignature =
-            Utilities.generateRsvSignature(
-                JSON.stringify(messageResponse),
-                this.web3,
-                this.config.node_private_key,
-            );
-
-        const dataLocationResponseObject = {
-            message: messageResponse,
-            messageSignature: messageResponseSignature,
-        };
-
-        this.network.kademlia().sendDataLocationResponse(
-            dataLocationResponseObject,
-            message.nodeId,
-        );
-    }
-
-    async handleDataReadRequest(message) {
-        /*
-        message: {
-            id: REPLY_ID
-            wallet: DH_WALLET,
-            nodeId: KAD_ID
-        }
-        */
-
-        // TODO in order to avoid getting a different import.
-
-        const { nodeId, wallet, id } = message;
-
-        // Check is it mine offer.
-        const networkReplyModel = await Models.network_replies.find({ where: { id } });
-
-        if (!networkReplyModel) {
-            throw Error(`Couldn't find reply with ID ${id}.`);
-        }
-
-        const offer = networkReplyModel.data;
-
-        if (offer.receiver_wallet !== wallet && offer.receiver_identity) {
-            throw Error('Sorry not your read request');
-        }
-
-        // TODO: Only one import ID used. Later we'll support replication from multiple imports.
-        const importId = offer.imports[0];
-
-        const verticesPromise = this.graphStorage.findVerticesByImportId(importId);
-        const edgesPromise = this.graphStorage.findEdgesByImportId(importId);
-
-        const values = await Promise.all([verticesPromise, edgesPromise]);
-        const vertices = values[0];
-        const edges = values[1];
-
-        // Get replication key and then encrypt data.
-        const holdingDataModel = await Models.holding_data.find({ where: { id: importId } });
-
-        if (!holdingDataModel) {
-            throw Error(`Didn't find import with ID. ${importId}`);
-        }
-
-        const holdingData = holdingDataModel.get({ plain: true });
-        const dataPublicKey = holdingData.data_public_key;
-        const replicationPrivateKey = holdingData.distribution_private_key;
-
-        Graph.decryptVertices(
-            vertices.filter(vertex => vertex.vertex_type !== 'CLASS'),
-            dataPublicKey,
-        );
-
-        Graph.encryptVertices(
-            vertices.filter(vertex => vertex.vertex_type !== 'CLASS'),
-            replicationPrivateKey,
-        );
-
-        // Make sure we have enough token balance before DV makes a purchase.
-        // From smart contract:
-        // require(DH_balance > stake_amount && DV_balance > token_amount.add(stake_amount));
-        const condition = new BN(offer.dataPrice).mul(new BN(offer.stakeFactor)).add(new BN(1));
-        const profileBalance =
-            new BN((await this.blockchain.getProfile(this.config.node_wallet)).balance, 10);
-
-        if (profileBalance.lt(condition)) {
-            await this.blockchain.increaseBiddingApproval(condition.sub(profileBalance));
-            await this.blockchain.depositToken(condition.sub(profileBalance));
-        }
-
-        // TODO: Sign escrow here.
-
-        // TODO: dataReadResponseObject might be redundant
-        // TODO since same info can be gathered from escrow.
-        /*
-            dataReadResponseObject = {
-                message: {
-                    id: REPLY_ID
-                    wallet: DH_WALLET,
-                    nodeId: KAD_ID
-                    agreementStatus: CONFIRMED/REJECTED,
-                    purchaseId: PURCHASE_ID,
-                    encryptedData: { … }
-                },
-                messageSignature: {
-                    c: …,
-                    r: …,
-                    s: …
-               }
-            }
-         */
-
-        const replyMessage = {
-            id,
-            wallet: this.config.node_wallet,
-            nodeId: this.config.identity,
-            agreementStatus: 'CONFIRMED',
-            purchaseId: 'PURCHASE_ID',
-            encryptedData: {
-                vertices,
-                edges,
-            },
-            importId, // TODO: Temporal. Remove it.
-        };
-        const dataReadResponseObject = {
-            message: replyMessage,
-            messageSignature: Utilities.generateRsvSignature(
-                JSON.stringify(replyMessage),
-                this.web3,
-                this.config.node_private_key,
-            ),
-        };
-
-        this.network.kademlia().sendDataReadResponse(dataReadResponseObject, nodeId);
-
-        // Wait for event from blockchain.
-        await this.blockchain.subscribeToEvent('PurchaseInitiated', importId, 20 * 60 * 1000);
-
-        // purchase[DH_wallet][msg.sender][import_id]
-        const purchase = await this.blockchain.getPurchase(
-            this.config.node_wallet,
-            networkReplyModel.receiver_wallet,
-            importId,
-        );
-
-        if (!purchase) {
-            const errorMessage = `Failed to get purchase for: DH ${this.config.node_wallet}, DV ${networkReplyModel.receiver_wallet} and import ID ${importId}.`;
-            this.log.error(errorMessage);
-            throw errorMessage;
-        }
-
-        // Check the conditions.
-        const purchaseTokenAmount = new BN(purchase.token_amount);
-        const purchaseStakeFactor = new BN(purchase.stake_factor);
-        const myPrice = new BN(offer.dataPrice);
-        const myStakeFactor = new BN(offer.stake_factor);
-
-        if (!purchaseTokenAmount.eq(myPrice) || !purchaseStakeFactor.eq(myStakeFactor)) {
-            const errorMessage = `Whoa, we didn't agree on this. Purchase price and stake factor: ${purchaseTokenAmount} and ${purchaseStakeFactor}, my price and stake factor: ${myPrice} and ${myStakeFactor}.`;
-            this.log.error(errorMessage);
-            throw errorMessage;
-        }
-
-        this.log.info(`Purchase for import ${importId} seems just fine. Sending comm to contract.`);
-
-        // bool commitment_proof = this_purchase.commitment ==
-        // keccak256(checksum_left, checksum_right, checksum_hash,
-        //          random_number_1, random_number_2, decryption_key, block_index);
-
-        // Fetch epk from db.
-        if (!holdingData) {
-            this.log.error(`Cannot find holding data info for import ID ${importId}`);
-            throw Error('Internal error');
-        }
-        const { epk } = holdingData;
-
-        const {
-            m1,
-            m2,
-            selectedBlockNumber,
-            selectedBlock,
-        } = Encryption.randomDataSplit(epk);
-
-        const r1 = Utilities.getRandomInt(100000);
-        const r2 = Utilities.getRandomInt(100000);
-
-        const m1Checksum = Utilities.normalizeHex(Encryption.calculateDataChecksum(m1, r1, r2));
-        const m2Checksum = Utilities.normalizeHex(Encryption.calculateDataChecksum(
-            m2,
-            r1, r2, selectedBlockNumber + 1,
-        ));
-        const epkChecksum = Utilities.normalizeHex(Encryption.calculateDataChecksum(epk, r1, r2));
-        const epkChecksumHash =
-            Utilities.normalizeHex(ethAbi.soliditySHA3(
-                ['uint256'],
-                [epkChecksum],
-            ));
-        const e = crypto.randomBytes(16); // 128bits.
-        // For litigation we'll need: Encryption.xor(selectedBlock, e);
-
-        // From smart contract:
-        // keccak256(checksum_left, checksum_right, checksum_hash,
-        //          random_number_1, random_number_2, decryption_key, block_index);
-        const commitmentHash = Utilities.normalizeHex(ethAbi.soliditySHA3(
-            ['uint256', 'uint256', 'bytes32', 'uint256', 'uint256', 'uint256', 'uint256'],
-            [m1Checksum, m2Checksum, epkChecksumHash, r1, r2, e, selectedBlockNumber],
-        ));
-
-        // store block number and block in db because of litigation.
-
-        await this.blockchain.sendCommitment(importId, commitmentHash);
-
-        Models.data_holders.create({
-            import_id: importId,
-            dh_wallet: this.config.node_wallet,
-            dh_kademlia_id: this.config.identity,
-            m1,
-            m2,
-            e,
-            sd: epkChecksum,
-            r1,
-            r2,
-            block_number: selectedBlockNumber,
-        });
-
-        // Send data to DV.
-        const encryptedPaddedKeyObject = {
-            message: {
-                id,
-                wallet: this.config.node_wallet,
-                nodeId: this.config.identifiers,
-                m1,
-                m2,
-                e,
-                r1,
-                r2,
-                sd: epkChecksumHash,
-                blockNumber: selectedBlockNumber,
-            },
-        };
-        encryptedPaddedKeyObject.messageSignature = Utilities.generateRsvSignature(
-            JSON.stringify(encryptedPaddedKeyObject.message),
-            this.web3,
-            this.config.node_private_key,
-        );
-
-        // Monitor for litigation event. Just in case.
-        // TODO: Create permanent event filter for this.
-        this.blockchain.subscribeToEvent('PurchaseDisputed', importId, 10 * 60 * 1000).then(async (eventData) => {
-            if (!eventData) {
-                // Everything is ok.
-                this.log.info(`No litigation process initiated for purchase for ${importId}.`);
-                return;
-            }
-
-            await this.blockchain.sendProofData(
-                importId, wallet, m1Checksum,
-                m2Checksum, epkChecksumHash, r1, r2,
-                Utilities.normalizeHex(e.toString('hex')), selectedBlockNumber,
-            );
-
-            // TODO: Here we should wait for litigation result.
-        });
-
-        this.network.kademlia().sendEncryptedKey(encryptedPaddedKeyObject, nodeId);
-=======
         }
 
         const messageResponse = {
@@ -1155,7 +821,6 @@
         });
 
         return vertices;
->>>>>>> 2e0e1fc1
     }
 
     listenToBlockchainEvents() {
