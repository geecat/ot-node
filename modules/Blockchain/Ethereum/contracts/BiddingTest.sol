--- conflicted
+++ resolved
@@ -104,10 +104,6 @@
 		uint number_of_escrows;
 
 		uint max_escrow_time_in_minutes;
-<<<<<<< HEAD
-		uint size_available_in_bytes;
-=======
->>>>>>> 2e0e1fc1
 
 		bool active;
 	}
@@ -219,10 +215,6 @@
 		require(this_offer.total_escrow_time_in_minutes <= this_DH.max_escrow_time_in_minutes);
 		require(this_offer.max_token_amount_per_DH  >= this_DH.token_amount_per_byte_minute * scope);
 		require((this_offer.min_stake_amount_per_DH  <= this_DH.stake_amount_per_byte_minute * scope) && (this_DH.stake_amount_per_byte_minute * scope <= profile[msg.sender].balance));
-<<<<<<< HEAD
-		require(this_offer.data_size_in_bytes		 <= this_DH.size_available_in_bytes);
-=======
->>>>>>> 2e0e1fc1
 
 		//Write the required data for the bid
 		this_bid.token_amount_for_escrow = this_DH.token_amount_per_byte_minute * scope;
@@ -230,12 +222,6 @@
 		this_bid.active = true;
 	}
 
-<<<<<<< HEAD
-	function addBid(bytes32 import_id, bytes32 DH_node_id)
-	public returns (uint distance){
-		require(offer[import_id].active && !offer[import_id].finalized);
-
-=======
 	function amICloseEnough(bytes32 import_id, bytes32 DH_node_id)
 	public view returns (bool would_get_chosen){
 		OfferDefinition storage this_offer = offer[import_id];
@@ -266,7 +252,6 @@
 	public returns (uint distance){
 		require(offer[import_id].active && !offer[import_id].finalized);
 
->>>>>>> 2e0e1fc1
 		OfferDefinition storage this_offer = offer[import_id];
 		ProfileDefinition storage this_DH = profile[msg.sender];
 
@@ -276,10 +261,6 @@
 		require(this_offer.max_token_amount_per_DH  >= this_DH.token_amount_per_byte_minute * scope);
 		require((this_offer.min_stake_amount_per_DH  <= this_DH.stake_amount_per_byte_minute * scope) && (this_DH.stake_amount_per_byte_minute * scope <= profile[msg.sender].balance));
 		require(this_offer.min_reputation 	 <= profile[msg.sender].reputation);
-<<<<<<< HEAD
-		require(this_offer.data_size_in_bytes		 <= this_DH.size_available_in_bytes);
-=======
->>>>>>> 2e0e1fc1
 
 		//Create new bid in the list
 		uint this_bid_index = this_offer.bid.length;
@@ -302,12 +283,8 @@
 				this_offer.bid.push(new_bid);
 			}
 			else {
-<<<<<<< HEAD
-				while(this_offer.bid[current_index].next_bid != uint(-1) && this_offer.bid[current_index].distance >= new_bid.distance){
-=======
 				while(current_index != uint(-1) && this_offer.bid[current_index].distance >= new_bid.distance){
 					previous_index = current_index;
->>>>>>> 2e0e1fc1
 					current_index = this_offer.bid[current_index].next_bid;
 				}
 				if(current_index == uint(-1)){
@@ -361,21 +338,11 @@
 			BidDefinition storage chosen_bid = this_offer.bid[i];
 			ProfileDefinition storage chosen_DH = profile[chosen_bid.DH_wallet];				
 
-<<<<<<< HEAD
-			if(profile[chosen_bid.DH_wallet].balance >= chosen_bid.stake_amount_for_escrow && chosen_bid.active && profile[chosen_bid.DH_wallet].size_available_in_bytes >= this_offer.data_size_in_bytes){
-				//Initiating new escrow
-				escrow.initiateEscrow(msg.sender, chosen_bid.DH_wallet, import_id, chosen_bid.token_amount_for_escrow, chosen_bid.stake_amount_for_escrow, this_offer.total_escrow_time_in_minutes);
-
-				token_amount_sent = token_amount_sent.add(chosen_bid.token_amount_for_escrow);
-
-				//chosen_DH.size_available_in_bytes = chosen_DH.size_available_in_bytes.sub(this_offer.data_size_in_bytes);
-=======
 			if(profile[chosen_bid.DH_wallet].balance >= chosen_bid.stake_amount_for_escrow && chosen_bid.active){
 				//Initiating new escrow
 				escrow.initiateEscrow(msg.sender, chosen_bid.DH_wallet, import_id, chosen_bid.token_amount_for_escrow, chosen_bid.stake_amount_for_escrow, this_offer.total_escrow_time_in_minutes);
 
 				token_amount_sent = token_amount_sent.add(chosen_bid.token_amount_for_escrow);
->>>>>>> 2e0e1fc1
 
 				chosen_bid.chosen = true;
 				chosen_data_holders[current_index] = i;
@@ -397,11 +364,7 @@
 			chosen_bid = this_offer.bid[bid_index];
 			chosen_DH = profile[chosen_bid.DH_wallet];
 
-<<<<<<< HEAD
-			if(profile[chosen_bid.DH_wallet].balance >= chosen_bid.stake_amount_for_escrow && profile[chosen_bid.DH_wallet].size_available_in_bytes >= this_offer.data_size_in_bytes){
-=======
 			if(profile[chosen_bid.DH_wallet].balance >= chosen_bid.stake_amount_for_escrow){
->>>>>>> 2e0e1fc1
 				//Initiating new escrow
 				escrow.initiateEscrow(msg.sender, chosen_bid.DH_wallet, import_id, chosen_bid.token_amount_for_escrow, chosen_bid.stake_amount_for_escrow, this_offer.total_escrow_time_in_minutes);
 
@@ -441,11 +404,7 @@
 	event BalanceModified(address wallet, uint new_balance);
 	event ReputationModified(address wallet, uint new_balance);
 
-<<<<<<< HEAD
-	function createProfile(bytes32 node_id, uint price_per_byte_minute, uint stake_per_byte_minute, uint read_stake_factor, uint max_time_in_minutes, uint max_size_in_bytes) public{
-=======
 	function createProfile(bytes32 node_id, uint price_per_byte_minute, uint stake_per_byte_minute, uint read_stake_factor, uint max_time_in_minutes) public{
->>>>>>> 2e0e1fc1
 		ProfileDefinition storage this_profile = profile[msg.sender];
 		require(!this_profile.active);
 		this_profile.active = true;
@@ -453,10 +412,6 @@
 		this_profile.stake_amount_per_byte_minute = stake_per_byte_minute;
 		this_profile.read_stake_factor = read_stake_factor;
 		this_profile.max_escrow_time_in_minutes = max_time_in_minutes;
-<<<<<<< HEAD
-		this_profile.size_available_in_bytes = max_size_in_bytes;
-=======
->>>>>>> 2e0e1fc1
 		emit ProfileCreated(msg.sender, node_id);
 	}
 
@@ -470,13 +425,6 @@
 
 	function setMaxTime(uint new_max_time_in_minutes) public {
 		profile[msg.sender].max_escrow_time_in_minutes = new_max_time_in_minutes;
-<<<<<<< HEAD
-	}
-
-	function setFreeSpace(uint new_space_in_bytes) public {
-		profile[msg.sender].size_available_in_bytes = new_space_in_bytes;
-=======
->>>>>>> 2e0e1fc1
 	}
 
 	function depositToken(uint amount) public {
@@ -589,36 +537,6 @@
 		R = (corf - (r * corf / reputation))
 		F = (H * (P + S + R) / 3) / corf 
 	
-<<<<<<< HEAD
-	*/
-
-	// Constant values used for distance calculation
-	uint256 corrective_factor = 2**10;
-
-	function calculateDistance(bytes32 import_id, address DH_wallet, bytes32 DH_node_id)
-	public view returns (uint256 distance) {
-		OfferDefinition storage this_offer = offer[import_id];
-		ProfileDefinition storage this_DH = profile[DH_wallet];
-
-		uint256 stake_amount;
-		if (this_DH.stake_amount_per_byte_minute == 0) stake_amount = 1;
-		else stake_amount = this_DH.stake_amount_per_byte_minute * this_offer.total_escrow_time_in_minutes.mul(this_offer.data_size_in_bytes);
-		uint256 token_amount = this_DH.stake_amount_per_byte_minute * this_offer.total_escrow_time_in_minutes.mul(this_offer.data_size_in_bytes);
-		
-		uint256 reputation;
-		if(this_DH.number_of_escrows == 0 || this_DH.reputation == 0) reputation = 1;
-		else reputation = (log2(this_DH.reputation / this_DH.number_of_escrows) * corrective_factor / 115) / (corrective_factor / 100);
-		if(reputation == 0) reputation = 1;
-
-		uint256 hash_difference = absoluteDifference(uint256(this_offer.data_hash), (2**128 - 1) & uint256(keccak256(DH_wallet, DH_node_id)));
-
-		uint256 hash_f = ((uint256(this_offer.data_hash) * (2**128)) / (hash_difference + uint256(this_offer.data_hash)));
-		uint256 price_f = ((corrective_factor * (this_offer.max_token_amount_per_DH - token_amount)) / this_offer.max_token_amount_per_DH);
-		uint256 stake_f =  (((corrective_factor - ((this_offer.min_stake_amount_per_DH * corrective_factor) / stake_amount)) * uint256(this_offer.data_hash)) / (hash_difference + uint256(this_offer.data_hash)));
-		uint256 rep_f = (corrective_factor - (this_offer.min_reputation * corrective_factor / reputation));
-		distance = ((hash_f * (price_f + stake_f + rep_f)) / 3) / corrective_factor;
-	}
-=======
 		corrective_factor = 10^10;
 		DH_stake = 10^20
 		min_stake_amount_per_DH = 10^18
@@ -663,5 +581,4 @@
 			uint256 rep_f = (corrective_factor - (this_offer.min_reputation * corrective_factor / reputation));
 			distance = ((hash_f * (corrective_factor + price_f + stake_f + rep_f)) / 4) / corrective_factor;
 		}
->>>>>>> 2e0e1fc1
 }