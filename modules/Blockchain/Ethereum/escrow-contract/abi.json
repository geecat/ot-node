[
  {
    "constant": false,
    "inputs": [
      {
        "name": "DC_wallet",
        "type": "address"
      },
      {
        "name": "DH_wallet",
        "type": "address"
      },
      {
        "name": "import_id",
        "type": "bytes32"
      },
      {
        "name": "token_amount",
        "type": "uint256"
      },
      {
        "name": "stake_amount",
        "type": "uint256"
      },
      {
        "name": "total_time_in_minutes",
        "type": "uint256"
      }
    ],
    "name": "initiateEscrow",
    "outputs": [],
    "payable": false,
    "stateMutability": "nonpayable",
    "type": "function"
  },
  {
    "constant": false,
    "inputs": [
      {
        "name": "import_id",
        "type": "bytes32"
      }
    ],
    "name": "payOut",
    "outputs": [],
    "payable": false,
    "stateMutability": "nonpayable",
    "type": "function"
  },
  {
    "constant": true,
    "inputs": [
      {
        "name": "",
        "type": "bytes32"
      },
      {
        "name": "",
        "type": "address"
      }
    ],
    "name": "litigation",
    "outputs": [
      {
        "name": "requested_data_index",
<<<<<<< HEAD
        "type": "uint256"
      },
      {
        "name": "requested_data",
        "type": "bytes32"
      },
      {
        "name": "litigation_start_time",
        "type": "uint256"
      },
      {
        "name": "answer_timestamp",
        "type": "uint256"
      },
      {
        "name": "litigation_status",
        "type": "uint8"
      }
    ],
    "payable": false,
    "stateMutability": "view",
    "type": "function"
  },
  {
    "constant": false,
    "inputs": [
      {
        "name": "import_id",
        "type": "bytes32"
      },
      {
        "name": "litigation_root_hash",
        "type": "bytes32"
      },
      {
        "name": "distribution_root_hash",
        "type": "bytes32"
      },
      {
        "name": "checksum",
        "type": "bytes32"
=======
        "type": "uint256"
      },
      {
        "name": "requested_data",
        "type": "bytes32"
      },
      {
        "name": "litigation_start_time",
        "type": "uint256"
      },
      {
        "name": "answer_timestamp",
        "type": "uint256"
      },
      {
        "name": "litigation_status",
        "type": "uint8"
>>>>>>> 2e0e1fc1
      }
    ],
    "name": "addRootHashAndChecksum",
    "outputs": [],
    "payable": false,
    "stateMutability": "nonpayable",
    "type": "function"
  },
  {
    "constant": true,
    "inputs": [],
    "name": "owner",
    "outputs": [
      {
        "name": "",
        "type": "address"
      }
    ],
    "payable": false,
    "stateMutability": "view",
    "type": "function"
  },
  {
    "constant": false,
    "inputs": [
      {
        "name": "import_id",
        "type": "bytes32"
      },
      {
        "name": "DH_wallet",
        "type": "address"
      },
      {
        "name": "requested_data_index",
        "type": "uint256"
      },
      {
        "name": "hash_array",
        "type": "bytes32[]"
      }
    ],
    "name": "initiateLitigation",
    "outputs": [
      {
        "name": "newLitigationInitiated",
        "type": "bool"
      }
    ],
    "payable": false,
    "stateMutability": "nonpayable",
    "type": "function"
  },
  {
    "constant": false,
    "inputs": [
      {
        "name": "import_id",
        "type": "bytes32"
      },
      {
<<<<<<< HEAD
        "name": "correspondent_wallet",
        "type": "address"
      },
      {
        "name": "sender_is_DH",
        "type": "bool"
      }
    ],
    "name": "cancelEscrow",
    "outputs": [],
    "payable": false,
    "stateMutability": "nonpayable",
    "type": "function"
  },
  {
    "constant": false,
    "inputs": [
      {
        "name": "import_id",
        "type": "bytes32"
      }
    ],
    "name": "cancelInactiveLitigation",
=======
        "name": "litigation_root_hash",
        "type": "bytes32"
      },
      {
        "name": "distribution_root_hash",
        "type": "bytes32"
      },
      {
        "name": "checksum",
        "type": "uint256"
      }
    ],
    "name": "addRootHashAndChecksum",
>>>>>>> 2e0e1fc1
    "outputs": [],
    "payable": false,
    "stateMutability": "nonpayable",
    "type": "function"
  },
  {
    "constant": false,
    "inputs": [
      {
        "name": "import_id",
        "type": "bytes32"
      },
      {
<<<<<<< HEAD
=======
        "name": "correspondent_wallet",
        "type": "address"
      },
      {
        "name": "sender_is_DH",
        "type": "bool"
      }
    ],
    "name": "cancelEscrow",
    "outputs": [],
    "payable": false,
    "stateMutability": "nonpayable",
    "type": "function"
  },
  {
    "constant": false,
    "inputs": [
      {
        "name": "import_id",
        "type": "bytes32"
      }
    ],
    "name": "cancelInactiveLitigation",
    "outputs": [],
    "payable": false,
    "stateMutability": "nonpayable",
    "type": "function"
  },
  {
    "constant": false,
    "inputs": [
      {
        "name": "import_id",
        "type": "bytes32"
      },
      {
>>>>>>> 2e0e1fc1
        "name": "DH_wallet",
        "type": "address"
      },
      {
        "name": "proof_data",
        "type": "bytes32"
      }
    ],
    "name": "proveLitigaiton",
    "outputs": [
      {
        "name": "DH_was_penalized",
        "type": "bool"
      }
    ],
    "payable": false,
    "stateMutability": "nonpayable",
    "type": "function"
  },
  {
    "constant": true,
    "inputs": [
      {
        "name": "",
        "type": "bytes32"
      },
      {
        "name": "",
        "type": "address"
      }
    ],
    "name": "escrow",
    "outputs": [
      {
        "name": "DC_wallet",
        "type": "address"
      },
      {
        "name": "token_amount",
        "type": "uint256"
      },
      {
        "name": "tokens_sent",
        "type": "uint256"
      },
      {
        "name": "stake_amount",
        "type": "uint256"
      },
      {
        "name": "last_confirmation_time",
<<<<<<< HEAD
        "type": "uint256"
      },
      {
        "name": "end_time",
        "type": "uint256"
      },
      {
=======
        "type": "uint256"
      },
      {
        "name": "end_time",
        "type": "uint256"
      },
      {
>>>>>>> 2e0e1fc1
        "name": "total_time_in_seconds",
        "type": "uint256"
      },
      {
        "name": "litigation_root_hash",
        "type": "bytes32"
      },
      {
        "name": "distribution_root_hash",
        "type": "bytes32"
      },
      {
        "name": "checksum",
<<<<<<< HEAD
        "type": "bytes32"
=======
        "type": "uint256"
>>>>>>> 2e0e1fc1
      },
      {
        "name": "escrow_status",
        "type": "uint8"
      }
    ],
    "payable": false,
    "stateMutability": "view",
    "type": "function"
  },
  {
    "constant": true,
    "inputs": [],
    "name": "bidding",
    "outputs": [
      {
        "name": "",
        "type": "address"
      }
    ],
    "payable": false,
    "stateMutability": "view",
    "type": "function"
  },
  {
    "constant": false,
    "inputs": [
      {
        "name": "biddingAddress",
        "type": "address"
      }
    ],
    "name": "setBidding",
    "outputs": [],
    "payable": false,
    "stateMutability": "nonpayable",
    "type": "function"
  },
  {
    "constant": false,
    "inputs": [
      {
        "name": "readingAddress",
        "type": "address"
      }
    ],
    "name": "setReading",
    "outputs": [],
    "payable": false,
    "stateMutability": "nonpayable",
    "type": "function"
  },
  {
    "constant": false,
    "inputs": [
      {
        "name": "newOwner",
        "type": "address"
      }
    ],
    "name": "transferOwnership",
    "outputs": [],
    "payable": false,
    "stateMutability": "nonpayable",
    "type": "function"
  },
  {
    "constant": false,
    "inputs": [
      {
        "name": "import_id",
        "type": "bytes32"
      },
      {
        "name": "DH_wallet",
        "type": "address"
      }
    ],
    "name": "verifyEscrow",
    "outputs": [],
    "payable": false,
    "stateMutability": "nonpayable",
    "type": "function"
  },
  {
    "constant": true,
    "inputs": [],
    "name": "token",
    "outputs": [
      {
        "name": "",
        "type": "address"
      }
    ],
    "payable": false,
    "stateMutability": "view",
    "type": "function"
  },
  {
    "constant": false,
    "inputs": [
      {
        "name": "import_id",
        "type": "bytes32"
      },
      {
        "name": "requested_data",
        "type": "bytes32"
      }
    ],
    "name": "answerLitigation",
    "outputs": [
      {
        "name": "answer_accepted",
        "type": "bool"
      }
    ],
    "payable": false,
    "stateMutability": "nonpayable",
    "type": "function"
  },
  {
    "constant": true,
    "inputs": [],
    "name": "reading",
    "outputs": [
      {
        "name": "",
        "type": "address"
      }
    ],
    "payable": false,
    "stateMutability": "view",
    "type": "function"
  },
  {
    "inputs": [
      {
        "name": "tokenAddress",
        "type": "address"
      }
    ],
    "payable": false,
    "stateMutability": "nonpayable",
    "type": "constructor"
  },
  {
    "anonymous": false,
    "inputs": [
      {
        "indexed": false,
        "name": "import_id",
        "type": "bytes32"
      },
      {
        "indexed": false,
        "name": "DH_wallet",
        "type": "address"
      },
      {
        "indexed": false,
        "name": "token_amount",
        "type": "uint256"
      },
      {
        "indexed": false,
        "name": "stake_amount",
        "type": "uint256"
      },
      {
        "indexed": false,
        "name": "total_time_in_seconds",
        "type": "uint256"
      }
    ],
    "name": "EscrowInitated",
    "type": "event"
  },
  {
    "anonymous": false,
    "inputs": [
      {
        "indexed": false,
        "name": "import_id",
        "type": "bytes32"
      },
      {
        "indexed": false,
        "name": "DH_wallet",
        "type": "address"
      }
    ],
    "name": "EscrowConfirmed",
    "type": "event"
  },
  {
    "anonymous": false,
    "inputs": [
      {
        "indexed": false,
        "name": "import_id",
        "type": "bytes32"
      },
      {
        "indexed": false,
        "name": "DH_wallet",
        "type": "address"
      }
    ],
    "name": "EscrowVerified",
    "type": "event"
  },
  {
    "anonymous": false,
    "inputs": [
      {
        "indexed": false,
        "name": "import_id",
        "type": "bytes32"
      },
      {
        "indexed": false,
        "name": "DH_wallet",
<<<<<<< HEAD
        "type": "address"
      }
    ],
    "name": "EscrowCanceled",
    "type": "event"
  },
  {
    "anonymous": false,
    "inputs": [
      {
        "indexed": false,
        "name": "import_id",
        "type": "bytes32"
      },
      {
        "indexed": false,
        "name": "DH_wallet",
        "type": "address"
      }
    ],
    "name": "EscrowCompleted",
=======
        "type": "address"
      }
    ],
    "name": "EscrowCanceled",
>>>>>>> 2e0e1fc1
    "type": "event"
  },
  {
    "anonymous": false,
    "inputs": [
      {
        "indexed": false,
        "name": "import_id",
        "type": "bytes32"
      },
      {
        "indexed": false,
        "name": "DH_wallet",
        "type": "address"
      }
    ],
    "name": "EscrowCompleted",
    "type": "event"
  },
  {
    "anonymous": false,
    "inputs": [
      {
        "indexed": false,
        "name": "import_id",
        "type": "bytes32"
      },
      {
        "indexed": false,
<<<<<<< HEAD
=======
        "name": "DH_wallet",
        "type": "address"
      },
      {
        "indexed": false,
>>>>>>> 2e0e1fc1
        "name": "requested_data_index",
        "type": "uint256"
      }
    ],
    "name": "LitigationInitiated",
    "type": "event"
  },
  {
    "anonymous": false,
    "inputs": [
      {
        "indexed": false,
        "name": "import_id",
        "type": "bytes32"
      },
      {
        "indexed": false,
        "name": "DH_wallet",
        "type": "address"
      }
    ],
    "name": "LitigationAnswered",
    "type": "event"
  },
  {
    "anonymous": false,
    "inputs": [
      {
        "indexed": false,
        "name": "import_id",
        "type": "bytes32"
      },
      {
        "indexed": false,
        "name": "DH_wallet",
        "type": "address"
      }
    ],
    "name": "LitigationTimedOut",
    "type": "event"
  },
  {
    "anonymous": false,
    "inputs": [
      {
        "indexed": false,
        "name": "import_id",
        "type": "bytes32"
      },
      {
        "indexed": false,
        "name": "DH_wallet",
        "type": "address"
      },
      {
        "indexed": false,
        "name": "DH_was_penalized",
        "type": "bool"
      }
    ],
    "name": "LitigationCompleted",
    "type": "event"
  },
  {
    "anonymous": false,
    "inputs": [
      {
        "indexed": true,
        "name": "previousOwner",
        "type": "address"
      },
      {
        "indexed": true,
        "name": "newOwner",
        "type": "address"
      }
    ],
    "name": "OwnershipTransferred",
    "type": "event"
  }
]<|MERGE_RESOLUTION|>--- conflicted
+++ resolved
@@ -63,7 +63,6 @@
     "outputs": [
       {
         "name": "requested_data_index",
-<<<<<<< HEAD
         "type": "uint256"
       },
       {
@@ -85,51 +84,6 @@
     ],
     "payable": false,
     "stateMutability": "view",
-    "type": "function"
-  },
-  {
-    "constant": false,
-    "inputs": [
-      {
-        "name": "import_id",
-        "type": "bytes32"
-      },
-      {
-        "name": "litigation_root_hash",
-        "type": "bytes32"
-      },
-      {
-        "name": "distribution_root_hash",
-        "type": "bytes32"
-      },
-      {
-        "name": "checksum",
-        "type": "bytes32"
-=======
-        "type": "uint256"
-      },
-      {
-        "name": "requested_data",
-        "type": "bytes32"
-      },
-      {
-        "name": "litigation_start_time",
-        "type": "uint256"
-      },
-      {
-        "name": "answer_timestamp",
-        "type": "uint256"
-      },
-      {
-        "name": "litigation_status",
-        "type": "uint8"
->>>>>>> 2e0e1fc1
-      }
-    ],
-    "name": "addRootHashAndChecksum",
-    "outputs": [],
-    "payable": false,
-    "stateMutability": "nonpayable",
     "type": "function"
   },
   {
@@ -185,7 +139,32 @@
         "type": "bytes32"
       },
       {
-<<<<<<< HEAD
+        "name": "litigation_root_hash",
+        "type": "bytes32"
+      },
+      {
+        "name": "distribution_root_hash",
+        "type": "bytes32"
+      },
+      {
+        "name": "checksum",
+        "type": "uint256"
+      }
+    ],
+    "name": "addRootHashAndChecksum",
+    "outputs": [],
+    "payable": false,
+    "stateMutability": "nonpayable",
+    "type": "function"
+  },
+  {
+    "constant": false,
+    "inputs": [
+      {
+        "name": "import_id",
+        "type": "bytes32"
+      },
+      {
         "name": "correspondent_wallet",
         "type": "address"
       },
@@ -209,73 +188,19 @@
       }
     ],
     "name": "cancelInactiveLitigation",
-=======
-        "name": "litigation_root_hash",
-        "type": "bytes32"
-      },
-      {
-        "name": "distribution_root_hash",
-        "type": "bytes32"
-      },
-      {
-        "name": "checksum",
-        "type": "uint256"
-      }
-    ],
-    "name": "addRootHashAndChecksum",
->>>>>>> 2e0e1fc1
-    "outputs": [],
-    "payable": false,
-    "stateMutability": "nonpayable",
-    "type": "function"
-  },
-  {
-    "constant": false,
-    "inputs": [
-      {
-        "name": "import_id",
-        "type": "bytes32"
-      },
-      {
-<<<<<<< HEAD
-=======
-        "name": "correspondent_wallet",
-        "type": "address"
-      },
-      {
-        "name": "sender_is_DH",
-        "type": "bool"
-      }
-    ],
-    "name": "cancelEscrow",
-    "outputs": [],
-    "payable": false,
-    "stateMutability": "nonpayable",
-    "type": "function"
-  },
-  {
-    "constant": false,
-    "inputs": [
-      {
-        "name": "import_id",
-        "type": "bytes32"
-      }
-    ],
-    "name": "cancelInactiveLitigation",
-    "outputs": [],
-    "payable": false,
-    "stateMutability": "nonpayable",
-    "type": "function"
-  },
-  {
-    "constant": false,
-    "inputs": [
-      {
-        "name": "import_id",
-        "type": "bytes32"
-      },
-      {
->>>>>>> 2e0e1fc1
+    "outputs": [],
+    "payable": false,
+    "stateMutability": "nonpayable",
+    "type": "function"
+  },
+  {
+    "constant": false,
+    "inputs": [
+      {
+        "name": "import_id",
+        "type": "bytes32"
+      },
+      {
         "name": "DH_wallet",
         "type": "address"
       },
@@ -327,7 +252,6 @@
       },
       {
         "name": "last_confirmation_time",
-<<<<<<< HEAD
         "type": "uint256"
       },
       {
@@ -335,15 +259,6 @@
         "type": "uint256"
       },
       {
-=======
-        "type": "uint256"
-      },
-      {
-        "name": "end_time",
-        "type": "uint256"
-      },
-      {
->>>>>>> 2e0e1fc1
         "name": "total_time_in_seconds",
         "type": "uint256"
       },
@@ -357,11 +272,7 @@
       },
       {
         "name": "checksum",
-<<<<<<< HEAD
-        "type": "bytes32"
-=======
-        "type": "uint256"
->>>>>>> 2e0e1fc1
+        "type": "uint256"
       },
       {
         "name": "escrow_status",
@@ -585,7 +496,6 @@
       {
         "indexed": false,
         "name": "DH_wallet",
-<<<<<<< HEAD
         "type": "address"
       }
     ],
@@ -607,49 +517,23 @@
       }
     ],
     "name": "EscrowCompleted",
-=======
-        "type": "address"
-      }
-    ],
-    "name": "EscrowCanceled",
->>>>>>> 2e0e1fc1
-    "type": "event"
-  },
-  {
-    "anonymous": false,
-    "inputs": [
-      {
-        "indexed": false,
-        "name": "import_id",
-        "type": "bytes32"
-      },
-      {
-        "indexed": false,
-        "name": "DH_wallet",
-        "type": "address"
-      }
-    ],
-    "name": "EscrowCompleted",
-    "type": "event"
-  },
-  {
-    "anonymous": false,
-    "inputs": [
-      {
-        "indexed": false,
-        "name": "import_id",
-        "type": "bytes32"
-      },
-      {
-        "indexed": false,
-<<<<<<< HEAD
-=======
-        "name": "DH_wallet",
-        "type": "address"
-      },
-      {
-        "indexed": false,
->>>>>>> 2e0e1fc1
+    "type": "event"
+  },
+  {
+    "anonymous": false,
+    "inputs": [
+      {
+        "indexed": false,
+        "name": "import_id",
+        "type": "bytes32"
+      },
+      {
+        "indexed": false,
+        "name": "DH_wallet",
+        "type": "address"
+      },
+      {
+        "indexed": false,
         "name": "requested_data_index",
         "type": "uint256"
       }
