const { assert, expect } = require('chai');

var TestingUtilities = artifacts.require('./TestingUtilities.sol'); // eslint-disable-line no-undef
var TracToken = artifacts.require('./TracToken.sol'); // eslint-disable-line no-undef
var EscrowHolder = artifacts.require('./EscrowHolder.sol'); // eslint-disable-line no-undef
var Bidding = artifacts.require('./BiddingTest.sol'); // eslint-disable-line no-undef
var Reading = artifacts.require('./Reading.sol'); // eslint-disable-line no-undef

var Web3 = require('web3');

// Global values
var DC_wallet;
const amount_to_mint = 5e25;

// Offer variables
var import_id = 0;
const data_size = 1;
const total_escrow_time = 1;
const max_token_amount = 1000e18;
const min_stake_amount = 10e12;
const min_reputation = 0;

// Profile variables
var chosen_bids = [];
var node_id = [];
var DH_balance = [];
var DH_credit = [];
var DH_price = [];
var DH_stake = [];
var DH_read_factor = [];

// eslint-disable-next-line no-undef
contract('Bidding testing', async (accounts) => {
    // eslint-disable-next-line no-undef
    it('Should get TracToken contract', async () => {
        await TracToken.deployed().then((res) => {
            console.log(`\t TracToken address: ${res.address}`);
        }).catch(err => console.log(err));
    });

    // eslint-disable-next-line no-undef
    it('Should get Escrow contract', async () => {
        await EscrowHolder.deployed().then((res) => {
            console.log(`\t Escrow address: ${res.address}`);
        }).catch(err => console.log(err));
    });

    // eslint-disable-next-line no-undef
    it('Should get Bidding contract', async () => {
        await Bidding.deployed().then((res) => {
            console.log(`\t Bidding address: ${res.address}`);
        }).catch(err => console.log(err));
    });

    // eslint-disable-next-line no-undef
    it('Should get Reading contract', async () => {
        await Reading.deployed().then((res) => {
            console.log(`\t Reading address: ${res.address}`);
        }).catch(err => console.log(err));
    });

    // eslint-disable-next-line no-undef
    it('Should get TestingUtilities contract', async () => {
        await TestingUtilities.deployed().then((res) => {
            console.log(`\t TestingUtilities address: ${res.address}`);
        }).catch(err => console.log(err));
    });

    DC_wallet = accounts[0]; // eslint-disable-line prefer-destructuring

    // eslint-disable-next-line no-undef
    it('Should make node_id for every profile (as keccak256(wallet_address))', async () => {
        // Get instances of contracts used in the test
        const util = await TestingUtilities.deployed();

        for (var i = 0; i < 10; i += 1) {
            // eslint-disable-next-line no-await-in-loop
            const response = await util.keccakSender.call({ from: accounts[i] });
            node_id.push(response);
        }
    });

    // createProfile(bytes32 node_id, uint price, uint stake, uint max_time, uint max_size)
    // 0: uint256: token_amount
    // 1: uint256: stake_amount
    // 2: uint256: read_stake_factor
    // 3: uint256: balance
    // 4: uint256: reputation
    // 5: uint256: max_escrow_time
    // 6: uint256: size_available
    // eslint-disable-next-line no-undef
    it('Should create 10 profiles', async () => {
        // Get instances of contracts used in the test
        const bidding = await Bidding.deployed();

        var promises = [];
        for (var i = 0; i < 10; i += 1) {
            // console.log(`\t Creating profile ${node_id[i]}`);
            DH_balance[i] = 5e25;
            DH_price[i] = Math.round(Math.random() * 1000) * 1e15;
            DH_stake[i] = (Math.round(Math.random() * 1000) + 10) * 1e15;
            DH_read_factor[i] = (Math.round(Math.random() * 5));
            promises[i] = bidding.createProfile(
                node_id[i],
                DH_price[i],
                DH_stake[i],
                DH_read_factor[i],
<<<<<<< HEAD
                1000,
=======
>>>>>>> 2e0e1fc1
                1000,
                { from: accounts[i] },
            );
        }
        await Promise.all(promises);

        for (i = 0; i < DH_price.length; i += 1) {
            // eslint-disable-next-line no-await-in-loop
            var response = await bidding.profile.call(accounts[i]);

            console.log(`\t account price [${i}]: ${response[0].toNumber() / 1e18}`);
            console.log(`\t account stake [${i}]: ${response[1].toNumber() / 1e18}`);

            assert.equal(response[0].toNumber(), DH_price[i], 'Price not matching');
            assert.equal(response[1].toNumber(), DH_stake[i], 'Stake not matching');
        }
    });

    // eslint-disable-next-line no-undef
    it('Should increase node-bidding approval before depositing', async () => {
        // Get instances of contracts used in the test
        const token = await TracToken.deployed();
        const bidding = await Bidding.deployed();

        var promises = [];
        for (var i = 0; i < 10; i += 1) {
            promises[i] = token.increaseApproval(
                bidding.address, DH_balance[i],
                { from: accounts[i] },
            );
        }
        await Promise.all(promises);

        for (i = 0; i < DH_balance.length; i += 1) {
            // eslint-disable-next-line no-await-in-loop
            var allowance = await token.allowance.call(accounts[i], bidding.address);
            allowance = allowance.toNumber();
            assert.equal(allowance, DH_balance[i], 'The proper amount was not allowed');
        }
    });

    // eslint-disable-next-line no-undef
    it('Should deposit tokens from every node to bidding', async () => {
        // Get instances of contracts used in the test
        const bidding = await Bidding.deployed();

        var promises = [];
        for (var i = 0; i < 10; i += 1) {
            promises[i] = bidding.depositToken(DH_balance[i], { from: accounts[i] });
        }
        await Promise.all(promises);


        for (i = 0; i < DH_balance.length; i += 1) {
            // eslint-disable-next-line no-await-in-loop
            var response = await bidding.profile.call(accounts[i]);
            var actual_balance = response[3].toNumber();
            assert.equal(actual_balance, DH_balance[i], 'The proper amount was not deposited');
            DH_balance[i] = 0;
            DH_credit[i] = actual_balance;
        }
    });

    // eslint-disable-next-line no-undef
    it('Should create escrow offer, with acc[1] and [2] as predetermined', async () => {
        // Get instances of contracts used in the test
        const bidding = await Bidding.deployed();
        const util = await TestingUtilities.deployed();

        const predetermined_wallet = [];
        predetermined_wallet.push(accounts[1]);
        predetermined_wallet.push(accounts[2]);
        const predetermined_node_id = [];
        predetermined_node_id.push(node_id[1]);
        predetermined_node_id.push(node_id[2]);

        // Data holding parameters
        const data_hash = await util.keccakAddressBytes(accounts[9], node_id[9]);

        console.log(`\t Data hash ${data_hash}`);

        await bidding.createOffer(
            import_id,
            node_id[0],

            total_escrow_time,
            max_token_amount,
            min_stake_amount,
            min_reputation,

            data_hash,
            data_size,

            predetermined_wallet,
            predetermined_node_id,
            { from: DC_wallet },
        );

        const response = await bidding.offer.call(import_id);

        const actual_DC_wallet = response[0];

        console.log(`\t DC_wallet: ${actual_DC_wallet}`);

        let actual_max_token = response[1];
        actual_max_token = actual_max_token.toNumber();
        console.log(`\t actual_max_token: ${actual_max_token}`);

        let actual_min_stake = response[2];
        actual_min_stake = actual_min_stake.toNumber();
        console.log(`\t actual_min_stake: ${actual_min_stake}`);

        let actual_min_reputation = response[3];
        actual_min_reputation = actual_min_reputation.toNumber();
        console.log(`\t actual_min_reputation: ${actual_min_reputation}`);

        let actual_escrow_time = response[4];
        actual_escrow_time = actual_escrow_time.toNumber();
        console.log(`\t actual_escrow_time: ${actual_escrow_time}`);

        let actual_data_size = response[5];
        actual_data_size = actual_data_size.toNumber();
        console.log(`\t actual_data_size: ${actual_data_size}`);

        let replication_factor = response[8];
        replication_factor = replication_factor.toNumber();
        console.log(`\t replication_factor: ${replication_factor}`);

        assert.equal(actual_DC_wallet, DC_wallet, 'DC_wallet not matching');
        assert.equal(actual_max_token, max_token_amount, 'max_token_amount not matching');
        assert.equal(actual_min_stake, min_stake_amount, 'min_stake_amount not matching');
        assert.equal(actual_min_reputation, min_reputation, 'min_reputation not matching');
        assert.equal(actual_data_size, data_size, 'data_size not matching');
        assert.equal(actual_escrow_time, total_escrow_time, 'total_escrow_time not matching');
        assert.equal(replication_factor, predetermined_wallet.length, 'replication_factor not matching');
    });

    // eslint-disable-next-line no-undef
    it('Should get a bid index of accounts[2]', async () => {
        // Get instances of contracts used in the test
        const bidding = await Bidding.deployed();

        var actual_index =
        await bidding.getBidIndex(import_id, node_id[2], { from: accounts[2] });
        actual_index = actual_index.toNumber();

        assert.equal(actual_index, 1, 'Bid index not equal 1');
    });

    // eslint-disable-next-line no-undef
    it('Should activate predetermined bid for acc[2]', async () => {
        // Get instances of contracts used in the test
        const bidding = await Bidding.deployed();

        await bidding.activatePredeterminedBid(import_id, node_id[2], 1, { from: accounts[2] });
    });

    // eslint-disable-next-line no-undef
    it('Should add 7 more bids', async () => {
        // Get instances of contracts used in the test
        const bidding = await Bidding.deployed();

        for (var i = 3; i < 10; i += 1) {
            // eslint-disable-next-line no-await-in-loop
            var response = await bidding.addBid.call(import_id, node_id[i], { from: accounts[i] });
            console.log(`\t distance[${i}] = ${response.toNumber()}`);
        }

<<<<<<< HEAD
        // var promises = [];
=======
        var first_bid_index;
>>>>>>> 2e0e1fc1
        for (i = 3; i < 10; i += 1) {
            // eslint-disable-next-line no-await-in-loop
            await bidding.addBid(import_id, node_id[i], { from: accounts[i] });
            // eslint-disable-next-line no-await-in-loop
            response = await bidding.offer.call(import_id);
<<<<<<< HEAD
            const first_bid_index = response[7].toNumber();
            console.log(`\t first_bid_index =  ${first_bid_index}`);
        }
        // await Promise.all(promises);
=======
            first_bid_index = response[7].toNumber();
            console.log(`\t first_bid_index =  ${first_bid_index} (node[${first_bid_index + 1}])`);
        }

        for (i = 3; i < 10; i += 1) {
            // eslint-disable-next-line no-await-in-loop
            response = await bidding.amICloseEnough.call(
                import_id,
                node_id[i],
                { from: accounts[i] },
            );
        }
>>>>>>> 2e0e1fc1

        // assert.equal(first_bid_index, 8, 'Something wrong');
    });

    // EscrowDefinition
    // 0: uint token_amount
    // 1: uint tokens_sent
    // 2: uint stake_amount
    // 3: uint last_confirmation_time
    // 4: uint end_time
    // 5: uint total_time

    // eslint-disable-next-line no-undef
    it('Should choose bids', async () => {
        // Get instances of contracts used in the test
        const bidding = await Bidding.deployed();
        const escrow = await EscrowHolder.deployed();

        chosen_bids = await bidding.chooseBids.call(import_id, { from: DC_wallet });
        console.log(`\t chosen DH indexes: ${JSON.stringify(chosen_bids)}`);

        for (var i = 0; i < chosen_bids.length; i += 1) {
            chosen_bids[i] = chosen_bids[i].toNumber() + 1;
        }

        await bidding.chooseBids(import_id).then((res) => {
            console.log(res.tx);
        });
    });

    // Merkle tree structure
    /*      / \
           /   \
          /     \
         /       \
        /         \
       / \       / \
      /   \     /   \
     /\   /\   /\   /\
    A  B C  D E  F G  H
    */
    var requested_data_index = 5;
    var requested_data = [];
    var hashes = [];
    var hash_AB;
    var hash_CD;
    var hash_EF;
    var hash_GH;
    var hash_ABCD;
    var hash_EFGH;
    var root_hash;

<<<<<<< HEAD
=======
    const checksum = 0;

>>>>>>> 2e0e1fc1
    // eslint-disable-next-line no-undef
    it('Should calculate and add all root hashes and checksums', async () => {
        // Get instances of contracts used in the test
        const escrow = await EscrowHolder.deployed();
        const util = await TestingUtilities.deployed();

        // Creating merkle tree
        for (var i = 0; i < 8; i += 1) {
            // eslint-disable-next-line no-await-in-loop
            requested_data[i] = await util.keccakString.call('A');
            // eslint-disable-next-line no-await-in-loop
            hashes[i] = await util.keccakIndex.call(requested_data[i], i);
        }
        hash_AB = await util.keccak2hashes.call(hashes[0], hashes[1]);
        hash_CD = await util.keccak2hashes.call(hashes[2], hashes[3]);
        hash_EF = await util.keccak2hashes.call(hashes[4], hashes[5]);
        hash_GH = await util.keccak2hashes.call(hashes[6], hashes[7]);
        hash_ABCD = await util.keccak2hashes.call(hash_AB, hash_CD);
        hash_EFGH = await util.keccak2hashes.call(hash_EF, hash_GH);
        root_hash = await util.keccak2hashes.call(hash_ABCD, hash_EFGH);

        var promises = [];
<<<<<<< HEAD
        const checksum = 0;
=======
>>>>>>> 2e0e1fc1
        for (i = 0; i < chosen_bids.length; i += 1) {
            promises[i] = escrow.addRootHashAndChecksum(
                import_id,
                root_hash,
                root_hash,
                checksum,
                { from: accounts[chosen_bids[i]] },
            );
        }
        await Promise.all(promises);

        for (i = 0; i < chosen_bids.length; i += 1) {
            // eslint-disable-next-line
            var response = await escrow.escrow.call(import_id, accounts[chosen_bids[i]]);
            console.log(`\t escrow for profile ${chosen_bids[i]}: ${JSON.stringify(response)}`);
        }
    });

    // eslint-disable-next-line no-undef
    it('Should verify all escrows', async () => {
        // Get instances of contracts used in the test
        const escrow = await EscrowHolder.deployed();
        const util = await TestingUtilities.deployed();

        var promises = [];
        for (var i = 0; i < chosen_bids.length; i += 1) {
            promises[i] = escrow.verifyEscrow(
                import_id,
                accounts[chosen_bids[i]],
                { from: DC_wallet },
            );
        }
        await Promise.all(promises);

        // Get block timestamp
        var response = await util.getBlockTimestamp.call();
        response = response.toNumber();
        console.log(`\t Escrow start time: ${response}, Escrow end time: ${response + (60 * total_escrow_time)}`);

        for (i = 1; i < 10; i += 1) {
            // eslint-disable-next-line no-await-in-loop
            response = await escrow.escrow.call(import_id, accounts[i]);
            let status = response[10];
            status = status.toNumber();
            switch (status) {
            case 0:
                status = 'inactive';
                break;
            case 1:
                status = 'initiated';
                break;
            case 2:
                status = 'confirmed';
                break;
            case 3:
                status = 'active';
                break;
            case 4:
                status = 'completed';
                break;
            default:
                status = 'err';
                break;
            }
            console.log(`\t EscrowStatus for account[${i}]: ${status}`);
            if (chosen_bids.includes(i)) {
                assert.equal(status, 'active', "Escrow wasn't verified");
            }
        }
    });

    var litigators = [];

    // eslint-disable-next-line no-undef
    it('Should create 2 litigations about data no 6', async () => {
        // Get instances of contracts used in the test
        const escrow = await EscrowHolder.deployed();

        // TODO Find a way not to hard code this test
        requested_data_index = 5;
        var hash_array = [];
        hash_array.push(hashes[4]);
        hash_array.push(hash_GH);
        hash_array.push(hash_ABCD);

        litigators.push(chosen_bids[0]);
        litigators.push(chosen_bids[1]);

        await escrow.initiateLitigation(
            import_id,
            accounts[litigators[0]],
            requested_data_index,
            hash_array,
            { from: DC_wallet },
        );
        await escrow.initiateLitigation(
            import_id,
            accounts[litigators[1]],
            requested_data_index,
            hash_array,
            { from: DC_wallet },
        );
    });

    // eslint-disable-next-line no-undef
    it('Should answer litigations, one correctly, one incorrectly', async () => {
        // Get instances of contracts used in the test
        const escrow = await EscrowHolder.deployed();

        await escrow.answerLitigation(
            import_id,
            requested_data[requested_data_index],
            { from: accounts[litigators[0]] },
        );
        await escrow.answerLitigation(
            import_id,
            requested_data[requested_data_index + 1],
            { from: accounts[litigators[1]] },
        );

        for (var i = 0; i < litigators.length; i += 1) {
            // eslint-disable-next-line
            var response = await escrow.litigation.call(import_id, accounts[litigators[i]]);
            console.log(`\t litigation for profile ${litigators[i]}: ${JSON.stringify(response)}`);
        }
    });


    // eslint-disable-next-line no-undef
    it('Should prove litigations, both correctly', async () => {
        // Get instances of contracts used in the test
        const escrow = await EscrowHolder.deployed();
        const util = await TestingUtilities.deployed();

        var promises = [];
        for (var i = 0; i < litigators.length; i += 1) {
            promises[i] = escrow.proveLitigaiton(
                import_id,
                accounts[litigators[i]],
                requested_data[requested_data_index],
                { from: DC_wallet },
            );
        }
        await Promise.all(promises);

        for (i = 0; i < litigators.length; i += 1) {
            // eslint-disable-next-line
            var response = await escrow.litigation.call(import_id, accounts[litigators[i]]);
            console.log(`\t litigation for profile ${chosen_bids[i]}: ${JSON.stringify(response)}`);
        }
    });

    // eslint-disable-next-line no-undef
    it('Should wait a 30 seconds, then pay all DHs', async () => {
        // Get instances of contracts used in the test
        const escrow = await EscrowHolder.deployed();
        const bidding = await Bidding.deployed();
        const util = await TestingUtilities.deployed();

        await new Promise(resolve => setTimeout(resolve, 30000));

        var response = await util.getBlockTimestamp.call();
        response = response.toNumber();
        console.log(`\t current escrow time: ${response}`);

        var promises = [];
        for (var i = 0; i < chosen_bids.length; i += 1) {
            promises[i] = escrow.payOut(
                import_id,
                { from: accounts[chosen_bids[i]], gas: 100000 },
            );
        }
        await Promise.all(promises);

        for (i = 0; i < chosen_bids.length; i += 1) {
            // eslint-disable-next-line no-await-in-loop
            response = await bidding.profile.call(accounts[chosen_bids[i]]);
            var balance = response[2].toNumber();
            // console.log(`\t new DH balance[${chosen_bids[i]}]: ${balance}`);
        }
    });

    // eslint-disable-next-line no-undef
    it('Should wait another 30 seconds, then pay out all DH_s', async () => {
        // Get instances of contracts used in the test
        const escrow = await EscrowHolder.deployed();
        const bidding = await Bidding.deployed();
        const util = await TestingUtilities.deployed();

        // Await for 35 seconds, just to be on the safe side
        await new Promise(resolve => setTimeout(resolve, 40000));

        var response = await util.getBlockTimestamp.call();
        response = response.toNumber();
        console.log(`\t Escrow finish time: ${response}`);

        var promises = [];
        for (var i = 0; i < chosen_bids.length; i += 1) {
            promises[i] = escrow.payOut(
                import_id,
                { from: accounts[chosen_bids[i]], gas: 1000000 },
            );
        }
        await Promise.all(promises);

        for (i = 0; i < chosen_bids.length; i += 1) {
            // eslint-disable-next-line no-await-in-loop
            response = await bidding.profile.call(accounts[chosen_bids[i]]);
            var balance = response[2].toNumber();
            console.log(`\t new DH balance[${chosen_bids[i]}]: ${balance}`);
            // TODO Fix the rounding of the token amount issue
            // assert.equal(
            //     balance,
            // eslint-disable-next-line max-len
            //     5e25 + (Math.round((DH_price[chosen_bids[i]]
            // * total_escrow_time * data_size) / 1e15) * 1e15),
            //     'DH was not paid the correct amount',
            // );
        }

        for (i = 0; i < chosen_bids.length; i += 1) {
            // eslint-disable-next-line no-await-in-loop
            response = await escrow.escrow.call(import_id, accounts[chosen_bids[i]]);
            let status = response[10];
            status = status.toNumber();
            switch (status) {
            case 0:
                status = 'inactive';
                break;
            case 1:
                status = 'initiated';
                break;
            case 2:
                status = 'confirmed';
                break;
            case 3:
                status = 'active';
                break;
            case 4:
                status = 'completed';
                break;
            default:
                status = 'err';
                break;
            }
            console.log(`\t EscrowStatus for account[${chosen_bids[i]}]: ${status}`);
            assert.equal(status, 'completed', "Escrow wasn't completed");
        }
        for (i = 0; i < chosen_bids.length; i += 1) {
            // eslint-disable-next-line
            var response = await escrow.escrow.call(import_id, accounts[chosen_bids[i]]);
            console.log(`\t escrow for profile ${chosen_bids[i]}: ${JSON.stringify(response)}`);
        }
    });
<<<<<<< HEAD
=======

    var read_token_amount = 10e10;
    var read_stake_factor = 2;

    // eslint-disable-next-line no-undef
    it('Should initiate reading between acc[2] and acc[1]', async () => {
        // Get instances of contracts used in the test
        const reading = await Reading.deployed();

        var response = await reading.purchased_data.call(import_id, accounts[chosen_bids[0]]);
        console.log(`${JSON.stringify(response)}`);

        var actual_DC_wallet = response[0];
        var actual_distribution_root_hash = response[1];
        var actual_checksum = response[2];

        assert.equal(actual_DC_wallet, DC_wallet, 'Purchased data - DC wallet not matching');
        assert.equal(
            actual_distribution_root_hash,
            root_hash,
            'Purchased data - distribution root hash not matching',
        );
        assert.equal(
            actual_checksum,
            checksum,
            'Purchased data - checksum not matching',
        );

        await reading.initiatePurchase(
            import_id,
            accounts[chosen_bids[0]],
            read_token_amount,
            read_stake_factor,
            { from: accounts[2] },
        );

        response = await reading.purchase.call(accounts[chosen_bids[0]], accounts[2], import_id);
        var actual_token_amount = response[0];
        var actual_stake_factor = response[1];
        var actual_status = response[5].toNumber();

        assert.equal(
            actual_token_amount,
            read_token_amount,
            'Read token amount not matching',
        );
        assert.equal(
            actual_stake_factor,
            read_stake_factor,
            'Read stake factor not matching',
        );
        assert.equal(
            actual_status,
            1,
            'Read status not initiated',
        );
    });
>>>>>>> 2e0e1fc1
});<|MERGE_RESOLUTION|>--- conflicted
+++ resolved
@@ -105,10 +105,6 @@
                 DH_price[i],
                 DH_stake[i],
                 DH_read_factor[i],
-<<<<<<< HEAD
-                1000,
-=======
->>>>>>> 2e0e1fc1
                 1000,
                 { from: accounts[i] },
             );
@@ -277,22 +273,12 @@
             console.log(`\t distance[${i}] = ${response.toNumber()}`);
         }
 
-<<<<<<< HEAD
-        // var promises = [];
-=======
         var first_bid_index;
->>>>>>> 2e0e1fc1
         for (i = 3; i < 10; i += 1) {
             // eslint-disable-next-line no-await-in-loop
             await bidding.addBid(import_id, node_id[i], { from: accounts[i] });
             // eslint-disable-next-line no-await-in-loop
             response = await bidding.offer.call(import_id);
-<<<<<<< HEAD
-            const first_bid_index = response[7].toNumber();
-            console.log(`\t first_bid_index =  ${first_bid_index}`);
-        }
-        // await Promise.all(promises);
-=======
             first_bid_index = response[7].toNumber();
             console.log(`\t first_bid_index =  ${first_bid_index} (node[${first_bid_index + 1}])`);
         }
@@ -305,9 +291,8 @@
                 { from: accounts[i] },
             );
         }
->>>>>>> 2e0e1fc1
-
-        // assert.equal(first_bid_index, 8, 'Something wrong');
+
+        assert.equal(first_bid_index, 8, 'Something wrong');
     });
 
     // EscrowDefinition
@@ -358,11 +343,8 @@
     var hash_EFGH;
     var root_hash;
 
-<<<<<<< HEAD
-=======
     const checksum = 0;
 
->>>>>>> 2e0e1fc1
     // eslint-disable-next-line no-undef
     it('Should calculate and add all root hashes and checksums', async () => {
         // Get instances of contracts used in the test
@@ -385,10 +367,6 @@
         root_hash = await util.keccak2hashes.call(hash_ABCD, hash_EFGH);
 
         var promises = [];
-<<<<<<< HEAD
-        const checksum = 0;
-=======
->>>>>>> 2e0e1fc1
         for (i = 0; i < chosen_bids.length; i += 1) {
             promises[i] = escrow.addRootHashAndChecksum(
                 import_id,
@@ -643,8 +621,6 @@
             console.log(`\t escrow for profile ${chosen_bids[i]}: ${JSON.stringify(response)}`);
         }
     });
-<<<<<<< HEAD
-=======
 
     var read_token_amount = 10e10;
     var read_stake_factor = 2;
@@ -702,5 +678,4 @@
             'Read status not initiated',
         );
     });
->>>>>>> 2e0e1fc1
 });