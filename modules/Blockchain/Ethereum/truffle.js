var HDWalletProvider = require('truffle-hdwallet-provider'); // eslint-disable-line import/no-unresolved

var mnemonic = '<INSERT MNEOMONIC OF YOUR METAMASK HERE>';

module.exports = {
    networks: {
        development: {
            host: 'localhost',
            port: 8545,
            gas: 4000000,
            network_id: '*', // Match any network id
        },

        ganache: {
            host: 'localhost',
            port: 7545,
            gas: 4000000,
            network_id: '5777',
        },

        mock: {
            host: 'localhost',
            port: 7545,
<<<<<<< HEAD
            gas: 6000000,
            network_id: '5777',
        },

        test: {
            host: 'localhost',
            port: 7545,
            gas: 8000000,
=======
            gas: 4000000,
>>>>>>> e5d7b4a6
            network_id: '5777',
        },

        rinkeby: {
            provider: () => new HDWalletProvider(mnemonic, 'https://rinkeby.infura.io/<INSERT INFURA ACCESS KEY HERE>'),
            network_id: 3,
            gas: 4000000,
        },
    },
};<|MERGE_RESOLUTION|>--- conflicted
+++ resolved
@@ -21,18 +21,7 @@
         mock: {
             host: 'localhost',
             port: 7545,
-<<<<<<< HEAD
-            gas: 6000000,
-            network_id: '5777',
-        },
-
-        test: {
-            host: 'localhost',
-            port: 7545,
-            gas: 8000000,
-=======
             gas: 4000000,
->>>>>>> e5d7b4a6
             network_id: '5777',
         },
 
