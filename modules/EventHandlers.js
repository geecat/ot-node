--- conflicted
+++ resolved
@@ -2,8 +2,10 @@
 const importer = require('./importer')();
 const holding = require('./holding')();
 const blockchain = require('./blockchain')();
+const testing = require('./testing')();
 const signing = require('./blockchain_interface/ethereum/signing')();
 const utilities = require('./utilities')();
+const axios = require('axios');
 const log = utilities.getLogger();
 const config = utilities.getConfig();
 
@@ -79,19 +81,11 @@
 
 	testingRequest(socket) {
 		log.info('[DH] Event emitted: Testing Request Response');
-<<<<<<< HEAD
-		
-		this.emitResponse(socket, []);
-=======
-		let ip = this.queryObject.dc_ip;
-		let port = this.queryObject.dc_port;
 
-		// answerQuestion(..., function(answer) {
-		//	...
-			this.emitResponse(socket, []);
-		//})
+		testing.answerQuestion(this.queryObject, (answer) => {
+			this.emitResponse(socket, answer);
+		});
 
->>>>>>> 36d4ba6d
 	}
 
 	async receiptRequest(socket) {
