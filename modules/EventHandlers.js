--- conflicted
+++ resolved
@@ -7,11 +7,8 @@
 const replication = require('./DataReplication');
 const deasync = require('deasync-promise');
 const config = require('./Config');
-<<<<<<< HEAD
 const ProductInstance = require('./ProductInstance');
-=======
 const Challenge = require('./Challenge');
->>>>>>> a0ca0e42
 
 const { globalEmitter } = globalEvents;
 const log = require('./Utilities').getLogger();
@@ -73,7 +70,7 @@
 });
 
 globalEmitter.on('replication-request', (data) => {
-console.log(data);
+    console.log(data);
 });
 
 globalEmitter.on('payload-request', (data) => {
