--- conflicted
+++ resolved
@@ -63,9 +63,7 @@
             });
         });
 
-<<<<<<< HEAD
-        // TODO: move this from this class
-=======
+
         this.globalEmitter.on('network-query', (data) => {
             dvService.queryNetwork(data.query)
                 .then((offer) => {
@@ -81,7 +79,7 @@
             data.response.send(200);
         });
 
->>>>>>> 2b3bb36a
+        // TODO: move this from this class
         const processImport = async (response, error, data) => {
             if (response === null) {
                 data.response.status(error.status);
@@ -96,17 +94,17 @@
                 import_id,
                 root_hash,
                 total_documents,
-<<<<<<< HEAD
-=======
-                vertices,
                 wallet,
->>>>>>> 2b3bb36a
             } = response;
 
             try {
                 await Models.data_info
                     .create({
-                        import_id, root_hash, import_timestamp: new Date(), total_documents,
+                        import_id,
+                        root_hash,
+                        data_provider_wallet: wallet,
+                        import_timestamp: new Date(),
+                        total_documents,
                     }).catch((error) => {
                         logger.error(error);
                         data.response.send({
@@ -114,14 +112,13 @@
                             message: error,
                         });
                     });
-<<<<<<< HEAD
 
                 data.response.send({
                     status: 200,
                     message: 'Ok.',
                 });
             } catch (error) {
-                log.error(`Failed to register import. Error ${error}.`);
+                logger.error(`Failed to register import. Error ${error}.`);
                 data.response.send({
                     status: 500,
                     message: error,
@@ -138,8 +135,7 @@
                     delete vertex.private;
                     return vertex;
                 });
-
-                await Models.data_info.findOne({ where: { data_id } })
+                await Models.data_info.findOne({ where: { import_id: data_id } })
                     .then(async (dataimport) => {
                         await dcService
                             .createOffer(
@@ -147,35 +143,27 @@
                                 dataimport.root_hash,
                                 dataimport.total_documents,
                                 vertices,
-                            );
+                            ).catch((e) => {
+                                console.log(e);
+                            });
                     }).catch((error) => {
-                        log.error(error);
-                        data.response.send({
-                            status: 500,
-                            message: error,
-                        });
+                        throw new Error('This import does not exist in database');
                     });
-=======
-                await dcService.createOffer(import_id, root_hash, total_documents, vertices);
->>>>>>> 2b3bb36a
-            } catch (error) {
-                logger.error(`Failed to start offer. Error ${error}.`);
+            } catch (error) {
+                logger.error(`Failed to start offer. ${error}.`);
                 data.response.send({
                     status: 500,
-                    message: 'Failed to parse XML.',
-                });
-                return;
-            }
-<<<<<<< HEAD
-        });
-=======
+                    message: `Failed to start offer. ${error}.`,
+                });
+                return;
+            }
 
             data.response.send({
                 status: 200,
                 message: 'Ok.',
             });
-        };
->>>>>>> 2b3bb36a
+        });
+
 
         this.globalEmitter.on('gs1-import-request', async (data) => {
             try {
@@ -243,8 +231,10 @@
 
             // TODO: Bids should -be stored for all predetermined and others and then checked here.
             // if (!offerDhIds.includes(kadIdentity) || !offerWallets.includes(kadWallet)) {
-            //     const errorMessage = `Replication request for offer you didn't apply: ${import_id}.`;
-            //     logger.warn(`DH ${kadIdentity} requested data without offer for import ID ${import_id}.`);
+            //     const errorMessage =
+            //      `Replication request for offer you didn't apply: ${import_id}.`;
+            //     logger.warn(
+            //      `DH ${kadIdentity} requested data without offer for import ID ${import_id}.`);
             //     response.send({ status: 'fail', error: errorMessage });
             //     return;
             // }
@@ -624,7 +614,13 @@
             const { epk, importId, encryptionKey } = request.params.message;
 
             // TODO: Add guard for fake replations.
-            const success = await dcService.verifyImport(epk, importId, encryptionKey, kadWallet, request.contact[0]);
+            const success = await dcService.verifyImport(
+                epk,
+                importId,
+                encryptionKey,
+                kadWallet,
+                request.contact[0],
+            );
             if (success) {
                 response.send({
                     status: 'OK',
