--- conflicted
+++ resolved
@@ -78,10 +78,6 @@
     static padKey(publicKey) {
         publicKey = publicKey.substring(27, 160);
         const randomBlock = crypto.randomBytes(1280);
-<<<<<<< HEAD
-        console.log();
-=======
->>>>>>> 2e0e1fc1
 
         const keyBuffer = Buffer.from(publicKey);
 
@@ -204,24 +200,6 @@
      */
     static calculateBlockChecksum(block, blockNumber, r1, offset = 0) {
         if (block.length !== 32) {
-<<<<<<< HEAD
-            return false;
-        }
-
-        const blockHex = Buffer.from(block).toString('hex');
-        const red = BN.red((new BN(2)).pow(new BN(128)));
-        // const g = (new BN(11)).toRed(red);
-        const r1Bn = new BN(r1);
-        const bi = (new BN(blockHex, 16).mul(new BN(blockNumber + offset)));
-
-        let blockChecksum = new BN(abi.soliditySHA3(['bytes32'], [bi]).toString('hex').substring(2), 16);
-        blockChecksum.add(r1Bn);
-
-        blockChecksum = abi.soliditySHA3(['bytes32'], [blockChecksum]).toString('hex');
-
-
-        return (new BN(blockChecksum.substring(2), 16).add(r1Bn)).toRed(red).toString('hex');
-=======
             throw Error('data.length % 32 !== 0');
         }
 
@@ -238,7 +216,6 @@
         blockChecksum = abi.soliditySHA3(['uint256'], [blockChecksum]).toString('hex');
 
         return (new BN(blockChecksum, 16).umod(deg128).add(r1Bn)).toString('hex');
->>>>>>> 2e0e1fc1
     }
 
     /**
@@ -257,21 +234,11 @@
         let i = 0;
         let blockNum = 1;
 
-<<<<<<< HEAD
-        const red = BN.red((new BN(2)).pow(new BN(128)));
-        let checksum = new BN(0);
-
-        while (i < data.length) {
-            const dataBlock = data.substring(i, i + 32);
-            const blockChecksum = this.calculateBlockChecksum(dataBlock, blockNum, r1, offset);
-            checksum = checksum.add((new BN(blockChecksum, 'hex')).toRed(red));
-=======
         let checksum = new BN(0);
         while (i < data.length) {
             const dataBlock = data.substring(i, i + 32);
             const blockChecksum = this.calculateBlockChecksum(dataBlock, blockNum, r1, offset);
             checksum = checksum.add((new BN(blockChecksum, 'hex')));
->>>>>>> 2e0e1fc1
 
             i += 32;
             blockNum += 1;
@@ -323,11 +290,7 @@
 
         const spd = M1C.add(missingC).add(M2C);
 
-<<<<<<< HEAD
-        if (abi.soliditySHA3(['bytes32'], [spd.toString('hex')]).toString('hex') !== spdHash.toString('hex')) {
-=======
         if (abi.soliditySHA3(['uint256'], [spd.toString('hex')]).toString('hex') !== spdHash.toString('hex')) {
->>>>>>> 2e0e1fc1
             return false;
         }
 
