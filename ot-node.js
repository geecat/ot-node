const Network = require('./modules/Network');
const NetworkUtilities = require('./modules/NetworkUtilities');
const Utilities = require('./modules/Utilities');
const GraphStorage = require('./modules/Database/GraphStorage');
const Blockchain = require('./modules/Blockchain');
const restify = require('restify');
const fs = require('fs');
const models = require('./models');
const Storage = require('./modules/Storage');
const Importer = require('./modules/importer');
const GS1Importer = require('./modules/GS1Importer');
const GS1Utilities = require('./modules/GS1Utilities');
const WOTImporter = require('./modules/WOTImporter');
const config = require('./modules/Config');
const Challenger = require('./modules/Challenger');
const RemoteControl = require('./modules/RemoteControl');
const corsMiddleware = require('restify-cors-middleware');

const awilix = require('awilix');

const Graph = require('./modules/Graph');
const Product = require('./modules/Product');

const EventEmitter = require('./modules/EventEmitter');
const DCService = require('./modules/DCService');
const DHService = require('./modules/DHService');
const DVService = require('./modules/DVService');
const DataReplication = require('./modules/DataReplication');

const pjson = require('./package.json');

const log = Utilities.getLogger();
const Web3 = require('web3');

process.on('unhandledRejection', (reason, p) => {
    console.log('Unhandled Rejection at: Promise', p, 'reason:', reason);
    // application specific logging, throwing an error, or other logic here
});

/**
 * Main node object
 */
class OTNode {
    /**
     * OriginTrail node system bootstrap function
     */
    async bootstrap() {
        try {
            // check if all dependencies are installed
            await Utilities.checkInstalledDependencies();
            log.info('npm modules dependences check done');

            // Checking root folder stucture
            Utilities.checkOtNodeDirStructure();
            log.info('ot-node folder structure check done');
        } catch (err) {
            console.log(err);
            process.exit(1);
        }

        // check if ArangoDB service is running at all
        if (process.env.GRAPH_DATABASE === 'arangodb') {
            try {
                const responseFromArango = await Utilities.getArangoDbVersion();
                log.info(`Arango server version ${responseFromArango.version} is up and running`);
            } catch (err) {
                log.error('Please make sure Arango server is runing before starting ot-node');
                process.exit(1);
            }
        }

        // sync models
        Storage.models = (await models.sequelize.sync()).models;
        Storage.db = models.sequelize;

        // Loading config data
        try {
            await Utilities.loadConfig();
            log.info('Loaded system config');
        } catch (err) {
            console.log(err);
            process.exit(1);
        }

        let selectedDatabase;
        // Loading selected graph database data
        try {
            selectedDatabase = await Utilities.loadSelectedDatabaseInfo();
            log.info('Loaded selected database data');
            config.database = selectedDatabase;
        } catch (err) {
            console.log(err);
            process.exit(1);
        }

        // Checking if selected graph database exists
        try {
            await Utilities.checkDoesStorageDbExists();
            log.info('Storage database check done');
        } catch (err) {
            console.log(err);
            process.exit(1);
        }

        let selectedBlockchain;
        // Loading selected blockchain network
        try {
            selectedBlockchain = await Utilities.loadSelectedBlockchainInfo();
            log.info(`Loaded selected blockchain network ${selectedBlockchain.blockchain_title}`);
            config.blockchain = selectedBlockchain;
        } catch (err) {
            console.log(err);
            process.exit(1);
        }

        const web3 =
            new Web3(new Web3.providers.HttpProvider(`${config.blockchain.rpc_node_host}:${config.blockchain.rpc_node_port}`));

        // check does node_wallet has sufficient Ether and ATRAC tokens
        if (process.env.NODE_ENV !== 'test') {
            try {
                const etherBalance = await Utilities.getBalanceInEthers();

                if (etherBalance <= 0) {
                    console.log('Please get some ETH in the node wallet before running ot-node');
                    process.exit(1);
                } else {
                    (
                        log.info(`Initial balance of ETH: ${etherBalance}`)
                    );
                }

                const atracBalance = await Utilities.getAlphaTracTokenBalance();
                if (atracBalance <= 0) {
                    console.log('Please get some ATRAC in the node wallet before running ot-node');
                    process.exit(1);
                } else {
                    (
                        log.info(`Initial balance of ATRAC: ${atracBalance}`)
                    );
                }
            } catch (error) {
                console.log(error);
            }
        }

        // Create the container and set the injectionMode to PROXY (which is also the default).
        const container = awilix.createContainer({
            injectionMode: awilix.InjectionMode.PROXY,
        });

        container.register({
            emitter: awilix.asClass(EventEmitter).singleton(),
            network: awilix.asClass(Network).singleton(),
            graph: awilix.asClass(Graph).singleton(),
            product: awilix.asClass(Product).singleton(),
            dhService: awilix.asClass(DHService).singleton(),
            dcService: awilix.asClass(DCService).singleton(),
            dvService: awilix.asClass(DVService).singleton(),
            config: awilix.asValue(config),
            web3: awilix.asValue(web3),
            importer: awilix.asClass(Importer).singleton(),
            blockchain: awilix.asClass(Blockchain).singleton(),
            dataReplication: awilix.asClass(DataReplication).singleton(),
            gs1Importer: awilix.asClass(GS1Importer).singleton(),
            gs1Utilities: awilix.asClass(GS1Utilities).singleton(),
            wotImporter: awilix.asClass(WOTImporter).singleton(),
            graphStorage: awilix.asValue(new GraphStorage(selectedDatabase, log)),
            remoteControl: awilix.asClass(RemoteControl).singleton(),
            challenger: awilix.asClass(Challenger).singleton(),
            logger: awilix.asValue(log),
            networkUtilities: awilix.asClass(NetworkUtilities).singleton(),
        });
        const emitter = container.resolve('emitter');
        const dhService = container.resolve('dhService');
        const dvService = container.resolve('dvService');
        const remoteControl = container.resolve('remoteControl');
        emitter.initialize();

        // Connecting to graph database
        const graphStorage = container.resolve('graphStorage');
        try {
            await graphStorage.connect();
            log.info(`Connected to graph database: ${graphStorage.identify()}`);
            // TODO https://www.pivotaltracker.com/story/show/157873617
            // const myVersion = await graphStorage.version();
            // log.info(`Database version: ${myVersion}`);
        } catch (err) {
            log.error(`Failed to connect to the graph database: ${graphStorage.identify()}`);
            console.log(err);
            process.exit(1);
        }

        // Initialise API
        this.startRPC(emitter);

        // Starting the kademlia
        const network = container.resolve('network');
        const blockchain = container.resolve('blockchain');
        network.start().then(async (res) => {
            await this.createProfile(blockchain);
        }).catch((e) => {
            console.log(e);
        });

        if (parseInt(config.remote_control_enabled, 10)) {
            log.info(`Remote control enabled and listening on port ${config.remote_control_port}`);
            await remoteControl.connect();
        }

        // Starting event listener on Blockchain
        this.listenBlockchainEvents(blockchain);
        dhService.listenToBlockchainEvents();
    }

    /**
     * Listen to all Bidding events
     * @param blockchain
     */
    listenBlockchainEvents(blockchain) {
        log.info('Starting blockchain event listener');

        const delay = 3000;
        let working = false;
        let deadline = Date.now();
        setInterval(() => {
            if (!working && Date.now() > deadline) {
                working = true;
                blockchain.getAllPastEvents('BIDDING_CONTRACT');
                blockchain.getAllPastEvents('READING_CONTRACT');
                blockchain.getAllPastEvents('ESCROW_CONTRACT');
                deadline = Date.now() + delay;
                working = false;
            }
        }, 1000);
    }

    /**
     * Creates profile on the contract
     */
    async createProfile(blockchain) {
        const profileInfo = await blockchain.getProfile(config.node_wallet);
        if (profileInfo.active) {
            log.info(`Profile has already been created for ${config.identity}`);
            return;
        }

        await blockchain.createProfile(
            config.identity,
            config.dh_price,
            config.dh_stake_factor,
            config.read_stake_factor,
            config.dh_max_time_mins,
        );
        const event = await blockchain.subscribeToEvent('ProfileCreated', null);
        if (event.node_id.includes(config.identity)) {
            log.info(`Profile created for node: ${config.identity}`);
        }
    }

    /**
     * Start RPC server
     */
    startRPC(emitter) {
        const server = restify.createServer({
            name: 'RPC server',
            version: pjson.version,
            formatters: {
                'application/json': (req, res, body) => {
                    if (!body) {
                        if (res.getHeader('Content-Length') === undefined && res.contentLength === undefined) {
                            res.setHeader('Content-Length', 0);
                        }
                        return null;
                    }

                    if (body instanceof Error) {
                        // snoop for RestError or HttpError, but don't rely on instanceof
                        if ((body.restCode || body.httpCode) && body.body) {
                            // eslint-disable-next-line
                            body = body.body;
                        } else {
                            body = {
                                message: body.message,
                            };
                        }
                    }

                    if (Buffer.isBuffer(body)) {
                        body = body.toString('base64');
                    }

                    const data = JSON.stringify(body, null, 2);
                    if (res.getHeader('Content-Length') === undefined && res.contentLength === undefined) {
                        res.setHeader('Content-Length', Buffer.byteLength(data));
                    }
                    return data;
                },
            },
        });

        server.use(restify.plugins.acceptParser(server.acceptable));
        server.use(restify.plugins.queryParser());
        server.use(restify.plugins.bodyParser());
        const cors = corsMiddleware({
            preflightMaxAge: 5, // Optional
            origins: ['*'],
            allowHeaders: ['API-Token'],
            exposeHeaders: ['API-Token-Expiry'],
        });

        server.pre(cors.preflight);
        server.use(cors.actual);

        server.listen(parseInt(config.node_rpc_port, 10), config.node_rpc_ip, () => {
            log.notify(`${server.name} exposed at ${server.url}`);
        });

        this.exposeAPIRoutes(server, emitter);
    }

    /**
     * API Routes
     */
    exposeAPIRoutes(server, emitter) {
        const authorize = (req, res) => {
            const request_ip = req.headers['x-forwarded-for'] || req.connection.remoteAddress;
            const remote_access = config.remote_access_whitelist;

            if (remote_access.find(ip => Utilities.isIpEqual(ip, request_ip)) === undefined) {
                res.send({
                    message: 'Unauthorized request',
                    data: [],
                });
                return false;
            }
            return true;
        };

<<<<<<< HEAD
        server.post('/import', (req, res) => {
            log.important('Import request received!');

            if (!authorize(req, res)) {
                return;
            }

            if (req.files === undefined || req.files.importfile === undefined) {
                if (req.body.importfile !== undefined) {
                    const fileData = req.body.importfile;

                    fs.writeFile('tmp/import.xml', fileData, (err) => {
                        if (err) {
                            return console.log(err);
                        }
                        console.log('The file was saved!');

                        const input_file = '/tmp/import.xml';
                        const queryObject = {
                            filepath: input_file,
                            contact: req.contact,
                            response: res,
                        };

                        emitter.emit('gs1-import-request', queryObject);
                    });
                } else {
                    res.send({
                        status: 400,
                        message: 'Input file not provided!',
                    });
                }
            } else {
                const input_file = req.files.importfile.path;
                const queryObject = {
                    filepath: input_file,
                };

                emitter.emit('import-request', queryObject);
            }
        });


=======
>>>>>>> 2e0e1fc1
        server.post('/import_gs1', (req, res) => {
            log.important('Import request received!');

            if (!authorize(req, res)) {
                return;
            }

            if (req.files === undefined || req.files.importfile === undefined) {
                if (req.body !== undefined && req.body.importfile !== undefined) {
                    const fileData = req.body.importfile;

                    fs.writeFile('tmp/import.xml', fileData, (err) => {
                        if (err) {
                            return console.log(err);
                        }
                        console.log('The file was saved!');

                        const input_file = '/tmp/import.xml';
                        const queryObject = {
                            filepath: input_file,
                            contact: req.contact,
                            response: res,
                        };

                        emitter.emit('gs1-import-request', queryObject);
                    });
                } else {
                    log.error('Invalid request. Input file not provided.');
                    res.send({
                        status: 400,
                        message: 'Input file not provided!',
                    });
                }
            } else {
                const input_file = req.files.importfile.path;
                const queryObject = {
                    filepath: input_file,
                    contact: req.contact,
                    response: res,
                };

                emitter.emit('gs1-import-request', queryObject);
            }
        });

        server.post('/import_wot', (req, res) => {
            log.important('Import request received!');

            if (!authorize(req, res)) {
                return;
            }

            if (req.files !== undefined) {
                const input_file = req.files.importfile.path;
                const queryObject = {
                    filepath: input_file,
                    contact: req.contact,
                    response: res,
                };

                emitter.emit('wot-import-request', queryObject);
            } else {
                log.error('Invalid request. Input file not provided.');
                res.send({
                    status: 400,
                    message: 'Input file not provided!',
                });
            }
        });

        server.post('/replication', (req, res) => {
            log.important('Replication request received!');

            if (!authorize(req, res)) {
                return;
            }

            if (req.body !== undefined && req.body.data_id !== undefined) {
                const queryObject = {
                    data_id: req.body.data_id,
                    contact: req.contact,
                    response: res,
                };

                emitter.emit('create-offer', queryObject);
            } else {
                log.error('Invalid request. You need to provide import ID!');
                res.send({
                    status: 400,
                    message: 'Import ID not provided!',
                });
            }
        });


        server.get('/api/trail', (req, res) => {
            const queryObject = req.query;
            emitter.emit('trail', {
                query: queryObject,
                response: res,
            });
        });

        server.get('/api/get_root_hash', (req, res) => {
            const queryObject = req.query;
            emitter.emit('get_root_hash', {
                query: queryObject,
                response: res,
            });
        });

        server.get('/api/network/query_by_id', (req, res) => {
            log.info('Query by ID received!');

            const queryObject = req.query;
            const query = [{
                path: 'identifiers.id',
                value: queryObject.id,
                opcode: 'EQ',
            }];
            emitter.emit('network-query', {
                query,
                response: res,
            });
        });

<<<<<<< HEAD
        server.post('/api/network/query', (req, res) => {
            log.important('Query received!');
=======
        server.get('/api/network/query/:query_param', (req, res) => {
            log.info('GET Query received!');
            if (!req.params.query_param) {
                res.send({
                    status: 'FAIL',
                    error: 'Param required.',
                });
                return;
            }
            emitter.emit('network-query-status', {
                id: req.params.query_param,
                response: res,
            });
        });

        server.post('/api/network/query', (req, res) => {
            log.important('POST Query received!');
>>>>>>> 2e0e1fc1

            const { query } = req.body;
            emitter.emit('network-query', {
                query,
                response: res,
            });
        });
    }
}

console.log('===========================================');
console.log(`         OriginTrail Node v${pjson.version}`);
console.log('===========================================');

const otNode = new OTNode();
otNode.bootstrap().then(() => {
    log.info('OT Node started');
});
<|MERGE_RESOLUTION|>--- conflicted
+++ resolved
@@ -120,7 +120,6 @@
         if (process.env.NODE_ENV !== 'test') {
             try {
                 const etherBalance = await Utilities.getBalanceInEthers();
-
                 if (etherBalance <= 0) {
                     console.log('Please get some ETH in the node wallet before running ot-node');
                     process.exit(1);
@@ -337,52 +336,6 @@
             return true;
         };
 
-<<<<<<< HEAD
-        server.post('/import', (req, res) => {
-            log.important('Import request received!');
-
-            if (!authorize(req, res)) {
-                return;
-            }
-
-            if (req.files === undefined || req.files.importfile === undefined) {
-                if (req.body.importfile !== undefined) {
-                    const fileData = req.body.importfile;
-
-                    fs.writeFile('tmp/import.xml', fileData, (err) => {
-                        if (err) {
-                            return console.log(err);
-                        }
-                        console.log('The file was saved!');
-
-                        const input_file = '/tmp/import.xml';
-                        const queryObject = {
-                            filepath: input_file,
-                            contact: req.contact,
-                            response: res,
-                        };
-
-                        emitter.emit('gs1-import-request', queryObject);
-                    });
-                } else {
-                    res.send({
-                        status: 400,
-                        message: 'Input file not provided!',
-                    });
-                }
-            } else {
-                const input_file = req.files.importfile.path;
-                const queryObject = {
-                    filepath: input_file,
-                };
-
-                emitter.emit('import-request', queryObject);
-            }
-        });
-
-
-=======
->>>>>>> 2e0e1fc1
         server.post('/import_gs1', (req, res) => {
             log.important('Import request received!');
 
@@ -509,10 +462,6 @@
             });
         });
 
-<<<<<<< HEAD
-        server.post('/api/network/query', (req, res) => {
-            log.important('Query received!');
-=======
         server.get('/api/network/query/:query_param', (req, res) => {
             log.info('GET Query received!');
             if (!req.params.query_param) {
@@ -530,7 +479,6 @@
 
         server.post('/api/network/query', (req, res) => {
             log.important('POST Query received!');
->>>>>>> 2e0e1fc1
 
             const { query } = req.body;
             emitter.emit('network-query', {
